lockfileVersion: '9.0'

settings:
  autoInstallPeers: true
  excludeLinksFromLockfile: false

importers:

  .:
    devDependencies:
      prettier:
        specifier: ^3.6.2
        version: 3.6.2
      turbo:
        specifier: ^2.5.6
        version: 2.5.6
      typescript:
        specifier: 5.9.2
        version: 5.9.2

  apps/api:
    dependencies:
      '@edunity/helpers':
        specifier: workspace:*
        version: link:../../packages/helpers
      '@edunity/supabase':
        specifier: workspace:*
        version: link:../../packages/supabase
      '@edunity/ui':
        specifier: workspace:*
        version: link:../../packages/ui
      next:
        specifier: ^15.5.0
        version: 15.5.0(@playwright/test@1.55.0)(react-dom@19.1.0(react@19.1.0))(react@19.1.0)
      react:
        specifier: ^19.1.0
        version: 19.1.0
      react-dom:
        specifier: ^19.1.0
        version: 19.1.0(react@19.1.0)
      zod:
        specifier: ^4.1.9
        version: 4.1.9
    devDependencies:
      '@playwright/test':
        specifier: ^1.47.0
        version: 1.55.0
      '@repo/eslint-config':
        specifier: workspace:*
        version: link:../../packages/eslint-config
      '@repo/typescript-config':
        specifier: workspace:*
        version: link:../../packages/typescript-config
      '@testing-library/react':
        specifier: ^15.0.0
        version: 15.0.7(@types/react@19.1.0)(react-dom@19.1.0(react@19.1.0))(react@19.1.0)
      '@types/node':
        specifier: ^22.15.3
        version: 22.15.3
      '@types/react':
        specifier: 19.1.0
        version: 19.1.0
      '@types/react-dom':
        specifier: 19.1.1
        version: 19.1.1(@types/react@19.1.0)
      eslint:
        specifier: ^9.34.0
        version: 9.34.0(jiti@2.5.1)
      typescript:
        specifier: 5.9.2
        version: 5.9.2
      vitest:
        specifier: ^2.0.0
        version: 2.1.9(@types/node@22.15.3)(jsdom@26.1.0)(lightningcss@1.30.1)

  apps/marketing:
    dependencies:
      '@edunity/ui':
        specifier: workspace:*
        version: link:../../packages/ui
      next:
        specifier: ^15.5.0
        version: 15.5.0(@playwright/test@1.55.0)(react-dom@19.1.0(react@19.1.0))(react@19.1.0)
      react:
        specifier: ^19.1.0
        version: 19.1.0
      react-dom:
        specifier: ^19.1.0
        version: 19.1.0(react@19.1.0)
    devDependencies:
      '@playwright/test':
        specifier: ^1.47.0
        version: 1.55.0
      '@repo/eslint-config':
        specifier: workspace:*
        version: link:../../packages/eslint-config
      '@repo/typescript-config':
        specifier: workspace:*
        version: link:../../packages/typescript-config
      '@testing-library/react':
        specifier: ^15.0.0
        version: 15.0.7(@types/react@19.1.0)(react-dom@19.1.0(react@19.1.0))(react@19.1.0)
      '@types/node':
        specifier: ^22.15.3
        version: 22.15.3
      '@types/react':
        specifier: 19.1.0
        version: 19.1.0
      '@types/react-dom':
        specifier: 19.1.1
        version: 19.1.1(@types/react@19.1.0)
      eslint:
        specifier: ^9.34.0
        version: 9.34.0(jiti@2.5.1)
      typescript:
        specifier: 5.9.2
        version: 5.9.2
      vitest:
        specifier: ^2.0.0
        version: 2.1.9(@types/node@22.15.3)(jsdom@26.1.0)(lightningcss@1.30.1)

  apps/web:
    dependencies:
      '@edunity/supabase':
        specifier: workspace:*
        version: link:../../packages/supabase
      '@edunity/ui':
        specifier: workspace:*
        version: link:../../packages/ui
      jsdom:
        specifier: ^26.1.0
        version: 26.1.0
      next:
        specifier: ^15.5.0
        version: 15.5.0(@playwright/test@1.55.0)(react-dom@19.1.0(react@19.1.0))(react@19.1.0)
      react:
        specifier: ^19.1.0
        version: 19.1.0
      react-dom:
        specifier: ^19.1.0
        version: 19.1.0(react@19.1.0)
    devDependencies:
      '@playwright/test':
        specifier: ^1.47.0
        version: 1.55.0
      '@repo/eslint-config':
        specifier: workspace:*
        version: link:../../packages/eslint-config
      '@repo/typescript-config':
        specifier: workspace:*
        version: link:../../packages/typescript-config
      '@testing-library/react':
        specifier: ^15.0.0
        version: 15.0.7(@types/react@19.1.0)(react-dom@19.1.0(react@19.1.0))(react@19.1.0)
      '@types/node':
        specifier: ^22.15.3
        version: 22.15.3
      '@types/react':
        specifier: 19.1.0
        version: 19.1.0
      '@types/react-dom':
        specifier: 19.1.1
        version: 19.1.1(@types/react@19.1.0)
      eslint:
        specifier: ^9.34.0
        version: 9.34.0(jiti@2.5.1)
      typescript:
        specifier: 5.9.2
        version: 5.9.2
      vitest:
        specifier: ^2.0.0
        version: 2.1.9(@types/node@22.15.3)(jsdom@26.1.0)(lightningcss@1.30.1)

  packages/eslint-config:
    devDependencies:
      '@eslint/js':
        specifier: ^9.34.0
        version: 9.34.0
      '@next/eslint-plugin-next':
        specifier: ^15.5.0
        version: 15.5.0
      eslint:
        specifier: ^9.34.0
        version: 9.34.0(jiti@2.5.1)
      eslint-config-prettier:
        specifier: ^10.1.1
        version: 10.1.1(eslint@9.34.0(jiti@2.5.1))
      eslint-plugin-only-warn:
        specifier: ^1.1.0
        version: 1.1.0
      eslint-plugin-react:
        specifier: ^7.37.5
        version: 7.37.5(eslint@9.34.0(jiti@2.5.1))
      eslint-plugin-react-hooks:
        specifier: ^5.2.0
        version: 5.2.0(eslint@9.34.0(jiti@2.5.1))
      eslint-plugin-turbo:
        specifier: ^2.5.0
        version: 2.5.0(eslint@9.34.0(jiti@2.5.1))(turbo@2.5.6)
      globals:
        specifier: ^16.3.0
        version: 16.3.0
      typescript:
        specifier: ^5.9.2
        version: 5.9.2
      typescript-eslint:
        specifier: ^8.40.0
        version: 8.40.0(eslint@9.34.0(jiti@2.5.1))(typescript@5.9.2)

  packages/helpers:
    dependencies:
      class-variance-authority:
        specifier: ^0.7.1
        version: 0.7.1
      clsx:
        specifier: ^2.1.1
        version: 2.1.1
      next:
        specifier: ^15.5.0
        version: 15.5.0(@playwright/test@1.55.0)(react-dom@19.1.0(react@19.1.0))(react@19.1.0)
      tailwind-merge:
        specifier: ^3.3.1
        version: 3.3.1

  packages/supabase:
    dependencies:
      '@supabase/ssr':
        specifier: ^0.7.0
        version: 0.7.0(@supabase/supabase-js@2.57.4)
      next:
        specifier: ^15.5.0
        version: 15.5.0(@playwright/test@1.55.0)(react-dom@19.1.0(react@19.1.0))(react@19.1.0)
      zod:
        specifier: ^4.1.9
        version: 4.1.9
    devDependencies:
      '@types/node':
        specifier: ^22.15.3
        version: 22.15.3
      supabase-to-zod:
        specifier: ^1.0.7
        version: 1.0.7(@types/node@22.15.3)

  packages/typescript-config: {}

  packages/ui:
    dependencies:
      '@edunity/helpers':
        specifier: workspace:*
        version: link:../helpers
      '@radix-ui/react-slot':
        specifier: ^1.2.3
        version: 1.2.3(@types/react@19.1.0)(react@19.1.0)
      '@tailwindcss/cli':
        specifier: ^4.1.13
        version: 4.1.13
      '@tailwindcss/postcss':
        specifier: ^4.1.13
        version: 4.1.13
      class-variance-authority:
        specifier: ^0.7.1
        version: 0.7.1
      clsx:
        specifier: ^2.1.1
        version: 2.1.1
      lucide-react:
        specifier: ^0.544.0
        version: 0.544.0(react@19.1.0)
      postcss:
        specifier: ^8.5.6
        version: 8.5.6
      react:
        specifier: ^19.1.0
        version: 19.1.0
      react-dom:
        specifier: ^19.1.0
        version: 19.1.0(react@19.1.0)
      tailwind-merge:
        specifier: ^3.3.1
        version: 3.3.1
      tailwindcss:
        specifier: ^4.1.13
        version: 4.1.13
      tw-animate-css:
        specifier: ^1.3.8
        version: 1.3.8
    devDependencies:
      '@repo/eslint-config':
        specifier: workspace:*
        version: link:../eslint-config
      '@repo/typescript-config':
        specifier: workspace:*
        version: link:../typescript-config
      '@types/node':
        specifier: ^22.15.3
        version: 22.15.3
      '@types/react':
        specifier: 19.1.0
        version: 19.1.0
      '@types/react-dom':
        specifier: 19.1.1
        version: 19.1.1(@types/react@19.1.0)
      eslint:
        specifier: ^9.34.0
        version: 9.34.0(jiti@2.5.1)
      typescript:
        specifier: 5.9.2
        version: 5.9.2

packages:

  '@alloc/quick-lru@5.2.0':
    resolution: {integrity: sha512-UrcABB+4bUrFABwbluTIBErXwvbsU/V7TZWfmbgJfbkwiBuziS9gxdODUyuiecfdGQ85jglMW6juS3+z5TsKLw==}
    engines: {node: '>=10'}

  '@asamuzakjp/css-color@3.2.0':
    resolution: {integrity: sha512-K1A6z8tS3XsmCMM86xoWdn7Fkdn9m6RSVtocUrJYIwZnFVkng/PvkEoWtOWmP+Scc6saYWHWZYbndEEXxl24jw==}

  '@babel/code-frame@7.27.1':
    resolution: {integrity: sha512-cjQ7ZlQ0Mv3b47hABuTevyTuYN4i+loJKGeV9flcCgIK37cCXRh+L1bd3iBHlynerhQ7BhCkn2BPbQUL+rGqFg==}
    engines: {node: '>=6.9.0'}

  '@babel/helper-validator-identifier@7.27.1':
    resolution: {integrity: sha512-D2hP9eA+Sqx1kBZgzxZh0y1trbuU+JoDkiEwqhQ36nodYqJwyEIhPSdMNd7lOm/4io72luTPWH20Yda0xOuUow==}
    engines: {node: '>=6.9.0'}

  '@babel/runtime@7.28.4':
    resolution: {integrity: sha512-Q/N6JNWvIvPnLDvjlE1OUBLPQHH6l3CltCEsHIujp45zQUSSh8K+gHnaEX45yAT1nyngnINhvWtzN+Nb9D8RAQ==}
    engines: {node: '>=6.9.0'}

  '@csstools/color-helpers@5.1.0':
    resolution: {integrity: sha512-S11EXWJyy0Mz5SYvRmY8nJYTFFd1LCNV+7cXyAgQtOOuzb4EsgfqDufL+9esx72/eLhsRdGZwaldu/h+E4t4BA==}
    engines: {node: '>=18'}

  '@csstools/css-calc@2.1.4':
    resolution: {integrity: sha512-3N8oaj+0juUw/1H3YwmDDJXCgTB1gKU6Hc/bB502u9zR0q2vd786XJH9QfrKIEgFlZmhZiq6epXl4rHqhzsIgQ==}
    engines: {node: '>=18'}
    peerDependencies:
      '@csstools/css-parser-algorithms': ^3.0.5
      '@csstools/css-tokenizer': ^3.0.4

  '@csstools/css-color-parser@3.1.0':
    resolution: {integrity: sha512-nbtKwh3a6xNVIp/VRuXV64yTKnb1IjTAEEh3irzS+HkKjAOYLTGNb9pmVNntZ8iVBHcWDA2Dof0QtPgFI1BaTA==}
    engines: {node: '>=18'}
    peerDependencies:
      '@csstools/css-parser-algorithms': ^3.0.5
      '@csstools/css-tokenizer': ^3.0.4

  '@csstools/css-parser-algorithms@3.0.5':
    resolution: {integrity: sha512-DaDeUkXZKjdGhgYaHNJTV9pV7Y9B3b644jCLs9Upc3VeNGg6LWARAT6O+Q+/COo+2gg/bM5rhpMAtf70WqfBdQ==}
    engines: {node: '>=18'}
    peerDependencies:
      '@csstools/css-tokenizer': ^3.0.4

  '@csstools/css-tokenizer@3.0.4':
    resolution: {integrity: sha512-Vd/9EVDiu6PPJt9yAh6roZP6El1xHrdvIVGjyBsHR0RYwNHgL7FJPyIIW4fANJNG6FtyZfvlRPpFI4ZM/lubvw==}
    engines: {node: '>=18'}

  '@emnapi/runtime@1.4.5':
    resolution: {integrity: sha512-++LApOtY0pEEz1zrd9vy1/zXVaVJJ/EbAF3u0fXIzPJEDtnITsBGbbK0EkM72amhl/R5b+5xx0Y/QhcVOpuulg==}

  '@esbuild/aix-ppc64@0.21.5':
    resolution: {integrity: sha512-1SDgH6ZSPTlggy1yI6+Dbkiz8xzpHJEVAlF/AM1tHPLsf5STom9rwtjE4hKAF20FfXXNTFqEYXyJNWh1GiZedQ==}
    engines: {node: '>=12'}
    cpu: [ppc64]
    os: [aix]

  '@esbuild/android-arm64@0.21.5':
    resolution: {integrity: sha512-c0uX9VAUBQ7dTDCjq+wdyGLowMdtR/GoC2U5IYk/7D1H1JYC0qseD7+11iMP2mRLN9RcCMRcjC4YMclCzGwS/A==}
    engines: {node: '>=12'}
    cpu: [arm64]
    os: [android]

  '@esbuild/android-arm@0.21.5':
    resolution: {integrity: sha512-vCPvzSjpPHEi1siZdlvAlsPxXl7WbOVUBBAowWug4rJHb68Ox8KualB+1ocNvT5fjv6wpkX6o/iEpbDrf68zcg==}
    engines: {node: '>=12'}
    cpu: [arm]
    os: [android]

  '@esbuild/android-x64@0.21.5':
    resolution: {integrity: sha512-D7aPRUUNHRBwHxzxRvp856rjUHRFW1SdQATKXH2hqA0kAZb1hKmi02OpYRacl0TxIGz/ZmXWlbZgjwWYaCakTA==}
    engines: {node: '>=12'}
    cpu: [x64]
    os: [android]

  '@esbuild/darwin-arm64@0.21.5':
    resolution: {integrity: sha512-DwqXqZyuk5AiWWf3UfLiRDJ5EDd49zg6O9wclZ7kUMv2WRFr4HKjXp/5t8JZ11QbQfUS6/cRCKGwYhtNAY88kQ==}
    engines: {node: '>=12'}
    cpu: [arm64]
    os: [darwin]

  '@esbuild/darwin-x64@0.21.5':
    resolution: {integrity: sha512-se/JjF8NlmKVG4kNIuyWMV/22ZaerB+qaSi5MdrXtd6R08kvs2qCN4C09miupktDitvh8jRFflwGFBQcxZRjbw==}
    engines: {node: '>=12'}
    cpu: [x64]
    os: [darwin]

  '@esbuild/freebsd-arm64@0.21.5':
    resolution: {integrity: sha512-5JcRxxRDUJLX8JXp/wcBCy3pENnCgBR9bN6JsY4OmhfUtIHe3ZW0mawA7+RDAcMLrMIZaf03NlQiX9DGyB8h4g==}
    engines: {node: '>=12'}
    cpu: [arm64]
    os: [freebsd]

  '@esbuild/freebsd-x64@0.21.5':
    resolution: {integrity: sha512-J95kNBj1zkbMXtHVH29bBriQygMXqoVQOQYA+ISs0/2l3T9/kj42ow2mpqerRBxDJnmkUDCaQT/dfNXWX/ZZCQ==}
    engines: {node: '>=12'}
    cpu: [x64]
    os: [freebsd]

  '@esbuild/linux-arm64@0.21.5':
    resolution: {integrity: sha512-ibKvmyYzKsBeX8d8I7MH/TMfWDXBF3db4qM6sy+7re0YXya+K1cem3on9XgdT2EQGMu4hQyZhan7TeQ8XkGp4Q==}
    engines: {node: '>=12'}
    cpu: [arm64]
    os: [linux]

  '@esbuild/linux-arm@0.21.5':
    resolution: {integrity: sha512-bPb5AHZtbeNGjCKVZ9UGqGwo8EUu4cLq68E95A53KlxAPRmUyYv2D6F0uUI65XisGOL1hBP5mTronbgo+0bFcA==}
    engines: {node: '>=12'}
    cpu: [arm]
    os: [linux]

  '@esbuild/linux-ia32@0.21.5':
    resolution: {integrity: sha512-YvjXDqLRqPDl2dvRODYmmhz4rPeVKYvppfGYKSNGdyZkA01046pLWyRKKI3ax8fbJoK5QbxblURkwK/MWY18Tg==}
    engines: {node: '>=12'}
    cpu: [ia32]
    os: [linux]

  '@esbuild/linux-loong64@0.21.5':
    resolution: {integrity: sha512-uHf1BmMG8qEvzdrzAqg2SIG/02+4/DHB6a9Kbya0XDvwDEKCoC8ZRWI5JJvNdUjtciBGFQ5PuBlpEOXQj+JQSg==}
    engines: {node: '>=12'}
    cpu: [loong64]
    os: [linux]

  '@esbuild/linux-mips64el@0.21.5':
    resolution: {integrity: sha512-IajOmO+KJK23bj52dFSNCMsz1QP1DqM6cwLUv3W1QwyxkyIWecfafnI555fvSGqEKwjMXVLokcV5ygHW5b3Jbg==}
    engines: {node: '>=12'}
    cpu: [mips64el]
    os: [linux]

  '@esbuild/linux-ppc64@0.21.5':
    resolution: {integrity: sha512-1hHV/Z4OEfMwpLO8rp7CvlhBDnjsC3CttJXIhBi+5Aj5r+MBvy4egg7wCbe//hSsT+RvDAG7s81tAvpL2XAE4w==}
    engines: {node: '>=12'}
    cpu: [ppc64]
    os: [linux]

  '@esbuild/linux-riscv64@0.21.5':
    resolution: {integrity: sha512-2HdXDMd9GMgTGrPWnJzP2ALSokE/0O5HhTUvWIbD3YdjME8JwvSCnNGBnTThKGEB91OZhzrJ4qIIxk/SBmyDDA==}
    engines: {node: '>=12'}
    cpu: [riscv64]
    os: [linux]

  '@esbuild/linux-s390x@0.21.5':
    resolution: {integrity: sha512-zus5sxzqBJD3eXxwvjN1yQkRepANgxE9lgOW2qLnmr8ikMTphkjgXu1HR01K4FJg8h1kEEDAqDcZQtbrRnB41A==}
    engines: {node: '>=12'}
    cpu: [s390x]
    os: [linux]

  '@esbuild/linux-x64@0.21.5':
    resolution: {integrity: sha512-1rYdTpyv03iycF1+BhzrzQJCdOuAOtaqHTWJZCWvijKD2N5Xu0TtVC8/+1faWqcP9iBCWOmjmhoH94dH82BxPQ==}
    engines: {node: '>=12'}
    cpu: [x64]
    os: [linux]

  '@esbuild/netbsd-x64@0.21.5':
    resolution: {integrity: sha512-Woi2MXzXjMULccIwMnLciyZH4nCIMpWQAs049KEeMvOcNADVxo0UBIQPfSmxB3CWKedngg7sWZdLvLczpe0tLg==}
    engines: {node: '>=12'}
    cpu: [x64]
    os: [netbsd]

  '@esbuild/openbsd-x64@0.21.5':
    resolution: {integrity: sha512-HLNNw99xsvx12lFBUwoT8EVCsSvRNDVxNpjZ7bPn947b8gJPzeHWyNVhFsaerc0n3TsbOINvRP2byTZ5LKezow==}
    engines: {node: '>=12'}
    cpu: [x64]
    os: [openbsd]

  '@esbuild/sunos-x64@0.21.5':
    resolution: {integrity: sha512-6+gjmFpfy0BHU5Tpptkuh8+uw3mnrvgs+dSPQXQOv3ekbordwnzTVEb4qnIvQcYXq6gzkyTnoZ9dZG+D4garKg==}
    engines: {node: '>=12'}
    cpu: [x64]
    os: [sunos]

  '@esbuild/win32-arm64@0.21.5':
    resolution: {integrity: sha512-Z0gOTd75VvXqyq7nsl93zwahcTROgqvuAcYDUr+vOv8uHhNSKROyU961kgtCD1e95IqPKSQKH7tBTslnS3tA8A==}
    engines: {node: '>=12'}
    cpu: [arm64]
    os: [win32]

  '@esbuild/win32-ia32@0.21.5':
    resolution: {integrity: sha512-SWXFF1CL2RVNMaVs+BBClwtfZSvDgtL//G/smwAc5oVK/UPu2Gu9tIaRgFmYFFKrmg3SyAjSrElf0TiJ1v8fYA==}
    engines: {node: '>=12'}
    cpu: [ia32]
    os: [win32]

  '@esbuild/win32-x64@0.21.5':
    resolution: {integrity: sha512-tQd/1efJuzPC6rCFwEvLtci/xNFcTZknmXs98FYDfGE4wP9ClFV98nyKrzJKVPMhdDnjzLhdUyMX4PsQAPjwIw==}
    engines: {node: '>=12'}
    cpu: [x64]
    os: [win32]

  '@eslint-community/eslint-utils@4.7.0':
    resolution: {integrity: sha512-dyybb3AcajC7uha6CvhdVRJqaKyn7w2YKqKyAN37NKYgZT36w+iRb0Dymmc5qEJ549c/S31cMMSFd75bteCpCw==}
    engines: {node: ^12.22.0 || ^14.17.0 || >=16.0.0}
    peerDependencies:
      eslint: ^6.0.0 || ^7.0.0 || >=8.0.0

  '@eslint-community/regexpp@4.12.1':
    resolution: {integrity: sha512-CCZCDJuduB9OUkFkY2IgppNZMi2lBQgD2qzwXkEia16cge2pijY/aXi96CJMquDMn3nJdlPV1A5KrJEXwfLNzQ==}
    engines: {node: ^12.0.0 || ^14.0.0 || >=16.0.0}

  '@eslint/config-array@0.21.0':
    resolution: {integrity: sha512-ENIdc4iLu0d93HeYirvKmrzshzofPw6VkZRKQGe9Nv46ZnWUzcF1xV01dcvEg/1wXUR61OmmlSfyeyO7EvjLxQ==}
    engines: {node: ^18.18.0 || ^20.9.0 || >=21.1.0}

  '@eslint/config-helpers@0.3.1':
    resolution: {integrity: sha512-xR93k9WhrDYpXHORXpxVL5oHj3Era7wo6k/Wd8/IsQNnZUTzkGS29lyn3nAT05v6ltUuTFVCCYDEGfy2Or/sPA==}
    engines: {node: ^18.18.0 || ^20.9.0 || >=21.1.0}

  '@eslint/core@0.15.2':
    resolution: {integrity: sha512-78Md3/Rrxh83gCxoUc0EiciuOHsIITzLy53m3d9UyiW8y9Dj2D29FeETqyKA+BRK76tnTp6RXWb3pCay8Oyomg==}
    engines: {node: ^18.18.0 || ^20.9.0 || >=21.1.0}

  '@eslint/eslintrc@3.3.1':
    resolution: {integrity: sha512-gtF186CXhIl1p4pJNGZw8Yc6RlshoePRvE0X91oPGb3vZ8pM3qOS9W9NGPat9LziaBV7XrJWGylNQXkGcnM3IQ==}
    engines: {node: ^18.18.0 || ^20.9.0 || >=21.1.0}

  '@eslint/js@9.34.0':
    resolution: {integrity: sha512-EoyvqQnBNsV1CWaEJ559rxXL4c8V92gxirbawSmVUOWXlsRxxQXl6LmCpdUblgxgSkDIqKnhzba2SjRTI/A5Rw==}
    engines: {node: ^18.18.0 || ^20.9.0 || >=21.1.0}

  '@eslint/object-schema@2.1.6':
    resolution: {integrity: sha512-RBMg5FRL0I0gs51M/guSAj5/e14VQ4tpZnQNWwuDT66P14I43ItmPfIZRhO9fUVIPOAQXU47atlywZ/czoqFPA==}
    engines: {node: ^18.18.0 || ^20.9.0 || >=21.1.0}

  '@eslint/plugin-kit@0.3.5':
    resolution: {integrity: sha512-Z5kJ+wU3oA7MMIqVR9tyZRtjYPr4OC004Q4Rw7pgOKUOKkJfZ3O24nz3WYfGRpMDNmcOi3TwQOmgm7B7Tpii0w==}
    engines: {node: ^18.18.0 || ^20.9.0 || >=21.1.0}

  '@humanfs/core@0.19.1':
    resolution: {integrity: sha512-5DyQ4+1JEUzejeK1JGICcideyfUbGixgS9jNgex5nqkW+cY7WZhxBigmieN5Qnw9ZosSNVC9KQKyb+GUaGyKUA==}
    engines: {node: '>=18.18.0'}

  '@humanfs/node@0.16.6':
    resolution: {integrity: sha512-YuI2ZHQL78Q5HbhDiBA1X4LmYdXCKCMQIfw0pw7piHJwyREFebJUvrQN4cMssyES6x+vfUbx1CIpaQUKYdQZOw==}
    engines: {node: '>=18.18.0'}

  '@humanwhocodes/module-importer@1.0.1':
    resolution: {integrity: sha512-bxveV4V8v5Yb4ncFTT3rPSgZBOpCkjfK0y4oVVVJwIuDVBRMDXrPyXRL988i5ap9m9bnyEEjWfm5WkBmtffLfA==}
    engines: {node: '>=12.22'}

  '@humanwhocodes/retry@0.3.1':
    resolution: {integrity: sha512-JBxkERygn7Bv/GbN5Rv8Ul6LVknS+5Bp6RgDC/O8gEBU/yeH5Ui5C/OlWrTb6qct7LjjfT6Re2NxB0ln0yYybA==}
    engines: {node: '>=18.18'}

  '@humanwhocodes/retry@0.4.3':
    resolution: {integrity: sha512-bV0Tgo9K4hfPCek+aMAn81RppFKv2ySDQeMoSZuvTASywNTnVJCArCZE2FWqpvIatKu7VMRLWlR1EazvVhDyhQ==}
    engines: {node: '>=18.18'}

  '@img/sharp-darwin-arm64@0.34.3':
    resolution: {integrity: sha512-ryFMfvxxpQRsgZJqBd4wsttYQbCxsJksrv9Lw/v798JcQ8+w84mBWuXwl+TT0WJ/WrYOLaYpwQXi3sA9nTIaIg==}
    engines: {node: ^18.17.0 || ^20.3.0 || >=21.0.0}
    cpu: [arm64]
    os: [darwin]

  '@img/sharp-darwin-x64@0.34.3':
    resolution: {integrity: sha512-yHpJYynROAj12TA6qil58hmPmAwxKKC7reUqtGLzsOHfP7/rniNGTL8tjWX6L3CTV4+5P4ypcS7Pp+7OB+8ihA==}
    engines: {node: ^18.17.0 || ^20.3.0 || >=21.0.0}
    cpu: [x64]
    os: [darwin]

  '@img/sharp-libvips-darwin-arm64@1.2.0':
    resolution: {integrity: sha512-sBZmpwmxqwlqG9ueWFXtockhsxefaV6O84BMOrhtg/YqbTaRdqDE7hxraVE3y6gVM4eExmfzW4a8el9ArLeEiQ==}
    cpu: [arm64]
    os: [darwin]

  '@img/sharp-libvips-darwin-x64@1.2.0':
    resolution: {integrity: sha512-M64XVuL94OgiNHa5/m2YvEQI5q2cl9d/wk0qFTDVXcYzi43lxuiFTftMR1tOnFQovVXNZJ5TURSDK2pNe9Yzqg==}
    cpu: [x64]
    os: [darwin]

  '@img/sharp-libvips-linux-arm64@1.2.0':
    resolution: {integrity: sha512-RXwd0CgG+uPRX5YYrkzKyalt2OJYRiJQ8ED/fi1tq9WQW2jsQIn0tqrlR5l5dr/rjqq6AHAxURhj2DVjyQWSOA==}
    cpu: [arm64]
    os: [linux]

  '@img/sharp-libvips-linux-arm@1.2.0':
    resolution: {integrity: sha512-mWd2uWvDtL/nvIzThLq3fr2nnGfyr/XMXlq8ZJ9WMR6PXijHlC3ksp0IpuhK6bougvQrchUAfzRLnbsen0Cqvw==}
    cpu: [arm]
    os: [linux]

  '@img/sharp-libvips-linux-ppc64@1.2.0':
    resolution: {integrity: sha512-Xod/7KaDDHkYu2phxxfeEPXfVXFKx70EAFZ0qyUdOjCcxbjqyJOEUpDe6RIyaunGxT34Anf9ue/wuWOqBW2WcQ==}
    cpu: [ppc64]
    os: [linux]

  '@img/sharp-libvips-linux-s390x@1.2.0':
    resolution: {integrity: sha512-eMKfzDxLGT8mnmPJTNMcjfO33fLiTDsrMlUVcp6b96ETbnJmd4uvZxVJSKPQfS+odwfVaGifhsB07J1LynFehw==}
    cpu: [s390x]
    os: [linux]

  '@img/sharp-libvips-linux-x64@1.2.0':
    resolution: {integrity: sha512-ZW3FPWIc7K1sH9E3nxIGB3y3dZkpJlMnkk7z5tu1nSkBoCgw2nSRTFHI5pB/3CQaJM0pdzMF3paf9ckKMSE9Tg==}
    cpu: [x64]
    os: [linux]

  '@img/sharp-libvips-linuxmusl-arm64@1.2.0':
    resolution: {integrity: sha512-UG+LqQJbf5VJ8NWJ5Z3tdIe/HXjuIdo4JeVNADXBFuG7z9zjoegpzzGIyV5zQKi4zaJjnAd2+g2nna8TZvuW9Q==}
    cpu: [arm64]
    os: [linux]

  '@img/sharp-libvips-linuxmusl-x64@1.2.0':
    resolution: {integrity: sha512-SRYOLR7CXPgNze8akZwjoGBoN1ThNZoqpOgfnOxmWsklTGVfJiGJoC/Lod7aNMGA1jSsKWM1+HRX43OP6p9+6Q==}
    cpu: [x64]
    os: [linux]

  '@img/sharp-linux-arm64@0.34.3':
    resolution: {integrity: sha512-QdrKe3EvQrqwkDrtuTIjI0bu6YEJHTgEeqdzI3uWJOH6G1O8Nl1iEeVYRGdj1h5I21CqxSvQp1Yv7xeU3ZewbA==}
    engines: {node: ^18.17.0 || ^20.3.0 || >=21.0.0}
    cpu: [arm64]
    os: [linux]

  '@img/sharp-linux-arm@0.34.3':
    resolution: {integrity: sha512-oBK9l+h6KBN0i3dC8rYntLiVfW8D8wH+NPNT3O/WBHeW0OQWCjfWksLUaPidsrDKpJgXp3G3/hkmhptAW0I3+A==}
    engines: {node: ^18.17.0 || ^20.3.0 || >=21.0.0}
    cpu: [arm]
    os: [linux]

  '@img/sharp-linux-ppc64@0.34.3':
    resolution: {integrity: sha512-GLtbLQMCNC5nxuImPR2+RgrviwKwVql28FWZIW1zWruy6zLgA5/x2ZXk3mxj58X/tszVF69KK0Is83V8YgWhLA==}
    engines: {node: ^18.17.0 || ^20.3.0 || >=21.0.0}
    cpu: [ppc64]
    os: [linux]

  '@img/sharp-linux-s390x@0.34.3':
    resolution: {integrity: sha512-3gahT+A6c4cdc2edhsLHmIOXMb17ltffJlxR0aC2VPZfwKoTGZec6u5GrFgdR7ciJSsHT27BD3TIuGcuRT0KmQ==}
    engines: {node: ^18.17.0 || ^20.3.0 || >=21.0.0}
    cpu: [s390x]
    os: [linux]

  '@img/sharp-linux-x64@0.34.3':
    resolution: {integrity: sha512-8kYso8d806ypnSq3/Ly0QEw90V5ZoHh10yH0HnrzOCr6DKAPI6QVHvwleqMkVQ0m+fc7EH8ah0BB0QPuWY6zJQ==}
    engines: {node: ^18.17.0 || ^20.3.0 || >=21.0.0}
    cpu: [x64]
    os: [linux]

  '@img/sharp-linuxmusl-arm64@0.34.3':
    resolution: {integrity: sha512-vAjbHDlr4izEiXM1OTggpCcPg9tn4YriK5vAjowJsHwdBIdx0fYRsURkxLG2RLm9gyBq66gwtWI8Gx0/ov+JKQ==}
    engines: {node: ^18.17.0 || ^20.3.0 || >=21.0.0}
    cpu: [arm64]
    os: [linux]

  '@img/sharp-linuxmusl-x64@0.34.3':
    resolution: {integrity: sha512-gCWUn9547K5bwvOn9l5XGAEjVTTRji4aPTqLzGXHvIr6bIDZKNTA34seMPgM0WmSf+RYBH411VavCejp3PkOeQ==}
    engines: {node: ^18.17.0 || ^20.3.0 || >=21.0.0}
    cpu: [x64]
    os: [linux]

  '@img/sharp-wasm32@0.34.3':
    resolution: {integrity: sha512-+CyRcpagHMGteySaWos8IbnXcHgfDn7pO2fiC2slJxvNq9gDipYBN42/RagzctVRKgxATmfqOSulgZv5e1RdMg==}
    engines: {node: ^18.17.0 || ^20.3.0 || >=21.0.0}
    cpu: [wasm32]

  '@img/sharp-win32-arm64@0.34.3':
    resolution: {integrity: sha512-MjnHPnbqMXNC2UgeLJtX4XqoVHHlZNd+nPt1kRPmj63wURegwBhZlApELdtxM2OIZDRv/DFtLcNhVbd1z8GYXQ==}
    engines: {node: ^18.17.0 || ^20.3.0 || >=21.0.0}
    cpu: [arm64]
    os: [win32]

  '@img/sharp-win32-ia32@0.34.3':
    resolution: {integrity: sha512-xuCdhH44WxuXgOM714hn4amodJMZl3OEvf0GVTm0BEyMeA2to+8HEdRPShH0SLYptJY1uBw+SCFP9WVQi1Q/cw==}
    engines: {node: ^18.17.0 || ^20.3.0 || >=21.0.0}
    cpu: [ia32]
    os: [win32]

  '@img/sharp-win32-x64@0.34.3':
    resolution: {integrity: sha512-OWwz05d++TxzLEv4VnsTz5CmZ6mI6S05sfQGEMrNrQcOEERbX46332IvE7pO/EUiw7jUrrS40z/M7kPyjfl04g==}
    engines: {node: ^18.17.0 || ^20.3.0 || >=21.0.0}
    cpu: [x64]
    os: [win32]

  '@inquirer/external-editor@1.0.2':
    resolution: {integrity: sha512-yy9cOoBnx58TlsPrIxauKIFQTiyH+0MK4e97y4sV9ERbI+zDxw7i2hxHLCIEGIE/8PPvDxGhgzIOTSOWcs6/MQ==}
    engines: {node: '>=18'}
    peerDependencies:
      '@types/node': '>=18'
    peerDependenciesMeta:
      '@types/node':
        optional: true

  '@isaacs/fs-minipass@4.0.1':
    resolution: {integrity: sha512-wgm9Ehl2jpeqP3zw/7mo3kRHFp5MEDhqAdwy1fTGkHAwnkGOVsgpvQhL8B5n1qlb01jV3n/bI0ZfZp5lWA1k4w==}
    engines: {node: '>=18.0.0'}

  '@jridgewell/gen-mapping@0.3.13':
    resolution: {integrity: sha512-2kkt/7niJ6MgEPxF0bYdQ6etZaA+fQvDcLKckhy1yIQOzaoKjBBjSj63/aLVjYE3qhRt5dvM+uUyfCg6UKCBbA==}

  '@jridgewell/remapping@2.3.5':
    resolution: {integrity: sha512-LI9u/+laYG4Ds1TDKSJW2YPrIlcVYOwi2fUC6xB43lueCjgxV4lffOCZCtYFiH6TNOX+tQKXx97T4IKHbhyHEQ==}

  '@jridgewell/resolve-uri@3.1.2':
    resolution: {integrity: sha512-bRISgCIjP20/tbWSPWMEi54QVPRZExkuD9lJL+UIxUKtwVJA8wW1Trb1jMs1RFXo1CBTNZ/5hpC9QvmKWdopKw==}
    engines: {node: '>=6.0.0'}

  '@jridgewell/sourcemap-codec@1.5.5':
    resolution: {integrity: sha512-cYQ9310grqxueWbl+WuIUIaiUaDcj7WOq5fVhEljNVgRfOUhY9fy2zTvfoqWsnebh8Sl70VScFbICvJnLKB0Og==}

  '@jridgewell/trace-mapping@0.3.31':
    resolution: {integrity: sha512-zzNR+SdQSDJzc8joaeP8QQoCQr8NuYx2dIIytl1QeBEZHJ9uW6hebsrYgbz8hJwUQao3TWCMtmfV8Nu1twOLAw==}

  '@next/env@15.5.0':
    resolution: {integrity: sha512-sDaprBAfzCQiOgo2pO+LhnV0Wt2wBgartjrr+dpcTORYVnnXD0gwhHhiiyIih9hQbq+JnbqH4odgcFWhqCGidw==}

  '@next/eslint-plugin-next@15.5.0':
    resolution: {integrity: sha512-+k83U/fST66eQBjTltX2T9qUYd43ntAe+NZ5qeZVTQyTiFiHvTLtkpLKug4AnZAtuI/lwz5tl/4QDJymjVkybg==}

  '@next/swc-darwin-arm64@15.5.0':
    resolution: {integrity: sha512-v7Jj9iqC6enxIRBIScD/o0lH7QKvSxq2LM8UTyqJi+S2w2QzhMYjven4vgu/RzgsdtdbpkyCxBTzHl/gN5rTRg==}
    engines: {node: '>= 10'}
    cpu: [arm64]
    os: [darwin]

  '@next/swc-darwin-x64@15.5.0':
    resolution: {integrity: sha512-s2Nk6ec+pmYmAb/utawuURy7uvyYKDk+TRE5aqLRsdnj3AhwC9IKUBmhfnLmY/+P+DnwqpeXEFIKe9tlG0p6CA==}
    engines: {node: '>= 10'}
    cpu: [x64]
    os: [darwin]

  '@next/swc-linux-arm64-gnu@15.5.0':
    resolution: {integrity: sha512-mGlPJMZReU4yP5fSHjOxiTYvZmwPSWn/eF/dcg21pwfmiUCKS1amFvf1F1RkLHPIMPfocxLViNWFvkvDB14Isg==}
    engines: {node: '>= 10'}
    cpu: [arm64]
    os: [linux]

  '@next/swc-linux-arm64-musl@15.5.0':
    resolution: {integrity: sha512-biWqIOE17OW/6S34t1X8K/3vb1+svp5ji5QQT/IKR+VfM3B7GvlCwmz5XtlEan2ukOUf9tj2vJJBffaGH4fGRw==}
    engines: {node: '>= 10'}
    cpu: [arm64]
    os: [linux]

  '@next/swc-linux-x64-gnu@15.5.0':
    resolution: {integrity: sha512-zPisT+obYypM/l6EZ0yRkK3LEuoZqHaSoYKj+5jiD9ESHwdr6QhnabnNxYkdy34uCigNlWIaCbjFmQ8FY5AlxA==}
    engines: {node: '>= 10'}
    cpu: [x64]
    os: [linux]

  '@next/swc-linux-x64-musl@15.5.0':
    resolution: {integrity: sha512-+t3+7GoU9IYmk+N+FHKBNFdahaReoAktdOpXHFIPOU1ixxtdge26NgQEEkJkCw2dHT9UwwK5zw4mAsURw4E8jA==}
    engines: {node: '>= 10'}
    cpu: [x64]
    os: [linux]

  '@next/swc-win32-arm64-msvc@15.5.0':
    resolution: {integrity: sha512-d8MrXKh0A+c9DLiy1BUFwtg3Hu90Lucj3k6iKTUdPOv42Ve2UiIG8HYi3UAb8kFVluXxEfdpCoPPCSODk5fDcw==}
    engines: {node: '>= 10'}
    cpu: [arm64]
    os: [win32]

  '@next/swc-win32-x64-msvc@15.5.0':
    resolution: {integrity: sha512-Fe1tGHxOWEyQjmygWkkXSwhFcTJuimrNu52JEuwItrKJVV4iRjbWp9I7zZjwqtiNnQmxoEvoisn8wueFLrNpvQ==}
    engines: {node: '>= 10'}
    cpu: [x64]
    os: [win32]

  '@nodelib/fs.scandir@2.1.5':
    resolution: {integrity: sha512-vq24Bq3ym5HEQm2NKCr3yXDwjc7vTsEThRDnkp2DK9p1uqLR+DHurm/NOTo0KG7HYHU7eppKZj3MyqYuMBf62g==}
    engines: {node: '>= 8'}

  '@nodelib/fs.stat@2.0.5':
    resolution: {integrity: sha512-RkhPPp2zrqDAQA/2jNhnztcPAlv64XdhIp7a7454A5ovI7Bukxgt7MX7udwAu3zg1DcpPU0rz3VV1SeaqvY4+A==}
    engines: {node: '>= 8'}

  '@nodelib/fs.walk@1.2.8':
    resolution: {integrity: sha512-oGB+UxlgWcgQkgwo8GcEGwemoTFt3FIO9ababBmaGwXIoBKZ+GTy0pP185beGg7Llih/NSHSV2XAs1lnznocSg==}
    engines: {node: '>= 8'}

  '@oclif/core@4.5.3':
    resolution: {integrity: sha512-ISoFlfmsuxJvNKXhabCO4/KqNXDQdLHchZdTPfZbtqAsQbqTw5IKitLVZq9Sz1LWizN37HILp4u0350B8scBjg==}
    engines: {node: '>=18.0.0'}

  '@parcel/watcher-android-arm64@2.5.1':
    resolution: {integrity: sha512-KF8+j9nNbUN8vzOFDpRMsaKBHZ/mcjEjMToVMJOhTozkDonQFFrRcfdLWn6yWKCmJKmdVxSgHiYvTCef4/qcBA==}
    engines: {node: '>= 10.0.0'}
    cpu: [arm64]
    os: [android]

  '@parcel/watcher-darwin-arm64@2.5.1':
    resolution: {integrity: sha512-eAzPv5osDmZyBhou8PoF4i6RQXAfeKL9tjb3QzYuccXFMQU0ruIc/POh30ePnaOyD1UXdlKguHBmsTs53tVoPw==}
    engines: {node: '>= 10.0.0'}
    cpu: [arm64]
    os: [darwin]

  '@parcel/watcher-darwin-x64@2.5.1':
    resolution: {integrity: sha512-1ZXDthrnNmwv10A0/3AJNZ9JGlzrF82i3gNQcWOzd7nJ8aj+ILyW1MTxVk35Db0u91oD5Nlk9MBiujMlwmeXZg==}
    engines: {node: '>= 10.0.0'}
    cpu: [x64]
    os: [darwin]

  '@parcel/watcher-freebsd-x64@2.5.1':
    resolution: {integrity: sha512-SI4eljM7Flp9yPuKi8W0ird8TI/JK6CSxju3NojVI6BjHsTyK7zxA9urjVjEKJ5MBYC+bLmMcbAWlZ+rFkLpJQ==}
    engines: {node: '>= 10.0.0'}
    cpu: [x64]
    os: [freebsd]

  '@parcel/watcher-linux-arm-glibc@2.5.1':
    resolution: {integrity: sha512-RCdZlEyTs8geyBkkcnPWvtXLY44BCeZKmGYRtSgtwwnHR4dxfHRG3gR99XdMEdQ7KeiDdasJwwvNSF5jKtDwdA==}
    engines: {node: '>= 10.0.0'}
    cpu: [arm]
    os: [linux]

  '@parcel/watcher-linux-arm-musl@2.5.1':
    resolution: {integrity: sha512-6E+m/Mm1t1yhB8X412stiKFG3XykmgdIOqhjWj+VL8oHkKABfu/gjFj8DvLrYVHSBNC+/u5PeNrujiSQ1zwd1Q==}
    engines: {node: '>= 10.0.0'}
    cpu: [arm]
    os: [linux]

  '@parcel/watcher-linux-arm64-glibc@2.5.1':
    resolution: {integrity: sha512-LrGp+f02yU3BN9A+DGuY3v3bmnFUggAITBGriZHUREfNEzZh/GO06FF5u2kx8x+GBEUYfyTGamol4j3m9ANe8w==}
    engines: {node: '>= 10.0.0'}
    cpu: [arm64]
    os: [linux]

  '@parcel/watcher-linux-arm64-musl@2.5.1':
    resolution: {integrity: sha512-cFOjABi92pMYRXS7AcQv9/M1YuKRw8SZniCDw0ssQb/noPkRzA+HBDkwmyOJYp5wXcsTrhxO0zq1U11cK9jsFg==}
    engines: {node: '>= 10.0.0'}
    cpu: [arm64]
    os: [linux]

  '@parcel/watcher-linux-x64-glibc@2.5.1':
    resolution: {integrity: sha512-GcESn8NZySmfwlTsIur+49yDqSny2IhPeZfXunQi48DMugKeZ7uy1FX83pO0X22sHntJ4Ub+9k34XQCX+oHt2A==}
    engines: {node: '>= 10.0.0'}
    cpu: [x64]
    os: [linux]

  '@parcel/watcher-linux-x64-musl@2.5.1':
    resolution: {integrity: sha512-n0E2EQbatQ3bXhcH2D1XIAANAcTZkQICBPVaxMeaCVBtOpBZpWJuf7LwyWPSBDITb7In8mqQgJ7gH8CILCURXg==}
    engines: {node: '>= 10.0.0'}
    cpu: [x64]
    os: [linux]

  '@parcel/watcher-win32-arm64@2.5.1':
    resolution: {integrity: sha512-RFzklRvmc3PkjKjry3hLF9wD7ppR4AKcWNzH7kXR7GUe0Igb3Nz8fyPwtZCSquGrhU5HhUNDr/mKBqj7tqA2Vw==}
    engines: {node: '>= 10.0.0'}
    cpu: [arm64]
    os: [win32]

  '@parcel/watcher-win32-ia32@2.5.1':
    resolution: {integrity: sha512-c2KkcVN+NJmuA7CGlaGD1qJh1cLfDnQsHjE89E60vUEMlqduHGCdCLJCID5geFVM0dOtA3ZiIO8BoEQmzQVfpQ==}
    engines: {node: '>= 10.0.0'}
    cpu: [ia32]
    os: [win32]

  '@parcel/watcher-win32-x64@2.5.1':
    resolution: {integrity: sha512-9lHBdJITeNR++EvSQVUcaZoWupyHfXe1jZvGZ06O/5MflPcuPLtEphScIBL+AiCWBO46tDSHzWyD0uDmmZqsgA==}
    engines: {node: '>= 10.0.0'}
    cpu: [x64]
    os: [win32]

  '@parcel/watcher@2.5.1':
    resolution: {integrity: sha512-dfUnCxiN9H4ap84DvD2ubjw+3vUNpstxa0TneY/Paat8a3R4uQZDLSvWjmznAY/DoahqTHl9V46HF/Zs3F29pg==}
    engines: {node: '>= 10.0.0'}

  '@playwright/test@1.55.0':
    resolution: {integrity: sha512-04IXzPwHrW69XusN/SIdDdKZBzMfOT9UNT/YiJit/xpy2VuAoB8NHc8Aplb96zsWDddLnbkPL3TsmrS04ZU2xQ==}
    engines: {node: '>=18'}
    hasBin: true

  '@radix-ui/react-compose-refs@1.1.2':
    resolution: {integrity: sha512-z4eqJvfiNnFMHIIvXP3CY57y2WJs5g2v3X0zm9mEJkrkNv4rDxu+sg9Jh8EkXyeqBkB7SOcboo9dMVqhyrACIg==}
    peerDependencies:
      '@types/react': '*'
      react: ^16.8 || ^17.0 || ^18.0 || ^19.0 || ^19.0.0-rc
    peerDependenciesMeta:
      '@types/react':
        optional: true

  '@radix-ui/react-slot@1.2.3':
    resolution: {integrity: sha512-aeNmHnBxbi2St0au6VBVC7JXFlhLlOnvIIlePNniyUNAClzmtAUEY8/pBiK3iHjufOlwA+c20/8jngo7xcrg8A==}
    peerDependencies:
      '@types/react': '*'
      react: ^16.8 || ^17.0 || ^18.0 || ^19.0 || ^19.0.0-rc
    peerDependenciesMeta:
      '@types/react':
        optional: true

  '@rollup/rollup-android-arm-eabi@4.50.1':
    resolution: {integrity: sha512-HJXwzoZN4eYTdD8bVV22DN8gsPCAj3V20NHKOs8ezfXanGpmVPR7kalUHd+Y31IJp9stdB87VKPFbsGY3H/2ag==}
    cpu: [arm]
    os: [android]

  '@rollup/rollup-android-arm64@4.50.1':
    resolution: {integrity: sha512-PZlsJVcjHfcH53mOImyt3bc97Ep3FJDXRpk9sMdGX0qgLmY0EIWxCag6EigerGhLVuL8lDVYNnSo8qnTElO4xw==}
    cpu: [arm64]
    os: [android]

  '@rollup/rollup-darwin-arm64@4.50.1':
    resolution: {integrity: sha512-xc6i2AuWh++oGi4ylOFPmzJOEeAa2lJeGUGb4MudOtgfyyjr4UPNK+eEWTPLvmPJIY/pgw6ssFIox23SyrkkJw==}
    cpu: [arm64]
    os: [darwin]

  '@rollup/rollup-darwin-x64@4.50.1':
    resolution: {integrity: sha512-2ofU89lEpDYhdLAbRdeyz/kX3Y2lpYc6ShRnDjY35bZhd2ipuDMDi6ZTQ9NIag94K28nFMofdnKeHR7BT0CATw==}
    cpu: [x64]
    os: [darwin]

  '@rollup/rollup-freebsd-arm64@4.50.1':
    resolution: {integrity: sha512-wOsE6H2u6PxsHY/BeFHA4VGQN3KUJFZp7QJBmDYI983fgxq5Th8FDkVuERb2l9vDMs1D5XhOrhBrnqcEY6l8ZA==}
    cpu: [arm64]
    os: [freebsd]

  '@rollup/rollup-freebsd-x64@4.50.1':
    resolution: {integrity: sha512-A/xeqaHTlKbQggxCqispFAcNjycpUEHP52mwMQZUNqDUJFFYtPHCXS1VAG29uMlDzIVr+i00tSFWFLivMcoIBQ==}
    cpu: [x64]
    os: [freebsd]

  '@rollup/rollup-linux-arm-gnueabihf@4.50.1':
    resolution: {integrity: sha512-54v4okehwl5TaSIkpp97rAHGp7t3ghinRd/vyC1iXqXMfjYUTm7TfYmCzXDoHUPTTf36L8pr0E7YsD3CfB3ZDg==}
    cpu: [arm]
    os: [linux]

  '@rollup/rollup-linux-arm-musleabihf@4.50.1':
    resolution: {integrity: sha512-p/LaFyajPN/0PUHjv8TNyxLiA7RwmDoVY3flXHPSzqrGcIp/c2FjwPPP5++u87DGHtw+5kSH5bCJz0mvXngYxw==}
    cpu: [arm]
    os: [linux]

  '@rollup/rollup-linux-arm64-gnu@4.50.1':
    resolution: {integrity: sha512-2AbMhFFkTo6Ptna1zO7kAXXDLi7H9fGTbVaIq2AAYO7yzcAsuTNWPHhb2aTA6GPiP+JXh85Y8CiS54iZoj4opw==}
    cpu: [arm64]
    os: [linux]

  '@rollup/rollup-linux-arm64-musl@4.50.1':
    resolution: {integrity: sha512-Cgef+5aZwuvesQNw9eX7g19FfKX5/pQRIyhoXLCiBOrWopjo7ycfB292TX9MDcDijiuIJlx1IzJz3IoCPfqs9w==}
    cpu: [arm64]
    os: [linux]

  '@rollup/rollup-linux-loongarch64-gnu@4.50.1':
    resolution: {integrity: sha512-RPhTwWMzpYYrHrJAS7CmpdtHNKtt2Ueo+BlLBjfZEhYBhK00OsEqM08/7f+eohiF6poe0YRDDd8nAvwtE/Y62Q==}
    cpu: [loong64]
    os: [linux]

  '@rollup/rollup-linux-ppc64-gnu@4.50.1':
    resolution: {integrity: sha512-eSGMVQw9iekut62O7eBdbiccRguuDgiPMsw++BVUg+1K7WjZXHOg/YOT9SWMzPZA+w98G+Fa1VqJgHZOHHnY0Q==}
    cpu: [ppc64]
    os: [linux]

  '@rollup/rollup-linux-riscv64-gnu@4.50.1':
    resolution: {integrity: sha512-S208ojx8a4ciIPrLgazF6AgdcNJzQE4+S9rsmOmDJkusvctii+ZvEuIC4v/xFqzbuP8yDjn73oBlNDgF6YGSXQ==}
    cpu: [riscv64]
    os: [linux]

  '@rollup/rollup-linux-riscv64-musl@4.50.1':
    resolution: {integrity: sha512-3Ag8Ls1ggqkGUvSZWYcdgFwriy2lWo+0QlYgEFra/5JGtAd6C5Hw59oojx1DeqcA2Wds2ayRgvJ4qxVTzCHgzg==}
    cpu: [riscv64]
    os: [linux]

  '@rollup/rollup-linux-s390x-gnu@4.50.1':
    resolution: {integrity: sha512-t9YrKfaxCYe7l7ldFERE1BRg/4TATxIg+YieHQ966jwvo7ddHJxPj9cNFWLAzhkVsbBvNA4qTbPVNsZKBO4NSg==}
    cpu: [s390x]
    os: [linux]

  '@rollup/rollup-linux-x64-gnu@4.50.1':
    resolution: {integrity: sha512-MCgtFB2+SVNuQmmjHf+wfI4CMxy3Tk8XjA5Z//A0AKD7QXUYFMQcns91K6dEHBvZPCnhJSyDWLApk40Iq/H3tA==}
    cpu: [x64]
    os: [linux]

  '@rollup/rollup-linux-x64-musl@4.50.1':
    resolution: {integrity: sha512-nEvqG+0jeRmqaUMuwzlfMKwcIVffy/9KGbAGyoa26iu6eSngAYQ512bMXuqqPrlTyfqdlB9FVINs93j534UJrg==}
    cpu: [x64]
    os: [linux]

  '@rollup/rollup-openharmony-arm64@4.50.1':
    resolution: {integrity: sha512-RDsLm+phmT3MJd9SNxA9MNuEAO/J2fhW8GXk62G/B4G7sLVumNFbRwDL6v5NrESb48k+QMqdGbHgEtfU0LCpbA==}
    cpu: [arm64]
    os: [openharmony]

  '@rollup/rollup-win32-arm64-msvc@4.50.1':
    resolution: {integrity: sha512-hpZB/TImk2FlAFAIsoElM3tLzq57uxnGYwplg6WDyAxbYczSi8O2eQ+H2Lx74504rwKtZ3N2g4bCUkiamzS6TQ==}
    cpu: [arm64]
    os: [win32]

  '@rollup/rollup-win32-ia32-msvc@4.50.1':
    resolution: {integrity: sha512-SXjv8JlbzKM0fTJidX4eVsH+Wmnp0/WcD8gJxIZyR6Gay5Qcsmdbi9zVtnbkGPG8v2vMR1AD06lGWy5FLMcG7A==}
    cpu: [ia32]
    os: [win32]

  '@rollup/rollup-win32-x64-msvc@4.50.1':
    resolution: {integrity: sha512-StxAO/8ts62KZVRAm4JZYq9+NqNsV7RvimNK+YM7ry//zebEH6meuugqW/P5OFUCjyQgui+9fUxT6d5NShvMvA==}
    cpu: [x64]
    os: [win32]

  '@supabase/auth-js@2.71.1':
    resolution: {integrity: sha512-mMIQHBRc+SKpZFRB2qtupuzulaUhFYupNyxqDj5Jp/LyPvcWvjaJzZzObv6URtL/O6lPxkanASnotGtNpS3H2Q==}

  '@supabase/functions-js@2.4.6':
    resolution: {integrity: sha512-bhjZ7rmxAibjgmzTmQBxJU6ZIBCCJTc3Uwgvdi4FewueUTAGO5hxZT1Sj6tiD+0dSXf9XI87BDdJrg12z8Uaew==}

  '@supabase/node-fetch@2.6.15':
    resolution: {integrity: sha512-1ibVeYUacxWYi9i0cf5efil6adJ9WRyZBLivgjs+AUpewx1F3xPi7gLgaASI2SmIQxPoCEjAsLAzKPgMJVgOUQ==}
    engines: {node: 4.x || >=6.0.0}

  '@supabase/postgrest-js@1.21.4':
    resolution: {integrity: sha512-TxZCIjxk6/dP9abAi89VQbWWMBbybpGWyvmIzTd79OeravM13OjR/YEYeyUOPcM1C3QyvXkvPZhUfItvmhY1IQ==}

  '@supabase/realtime-js@2.15.5':
    resolution: {integrity: sha512-/Rs5Vqu9jejRD8ZeuaWXebdkH+J7V6VySbCZ/zQM93Ta5y3mAmocjioa/nzlB6qvFmyylUgKVS1KpE212t30OA==}

  '@supabase/ssr@0.7.0':
    resolution: {integrity: sha512-G65t5EhLSJ5c8hTCcXifSL9Q/ZRXvqgXeNo+d3P56f4U1IxwTqjB64UfmfixvmMcjuxnq2yGqEWVJqUcO+AzAg==}
    peerDependencies:
      '@supabase/supabase-js': ^2.43.4

  '@supabase/storage-js@2.12.1':
    resolution: {integrity: sha512-QWg3HV6Db2J81VQx0PqLq0JDBn4Q8B1FYn1kYcbla8+d5WDmTdwwMr+EJAxNOSs9W4mhKMv+EYCpCrTFlTj4VQ==}

  '@supabase/supabase-js@2.57.4':
    resolution: {integrity: sha512-LcbTzFhHYdwfQ7TRPfol0z04rLEyHabpGYANME6wkQ/kLtKNmI+Vy+WEM8HxeOZAtByUFxoUTTLwhXmrh+CcVw==}

  '@swc/helpers@0.5.15':
    resolution: {integrity: sha512-JQ5TuMi45Owi4/BIMAJBoSQoOJu12oOk/gADqlcUL9JEdHB8vyjUSsxqeNXnmXHjYKMi2WcYtezGEEhqUI/E2g==}

  '@tailwindcss/cli@4.1.13':
    resolution: {integrity: sha512-KEu/iL4CYBzGza/2yZBLXqjCCZB/eRWkRLP8Vg2kkEWk4usC8HLGJW0QAhLS7U5DsAWumsisxgabuppE6NinLw==}
    hasBin: true

  '@tailwindcss/node@4.1.13':
    resolution: {integrity: sha512-eq3ouolC1oEFOAvOMOBAmfCIqZBJuvWvvYWh5h5iOYfe1HFC6+GZ6EIL0JdM3/niGRJmnrOc+8gl9/HGUaaptw==}

  '@tailwindcss/oxide-android-arm64@4.1.13':
    resolution: {integrity: sha512-BrpTrVYyejbgGo57yc8ieE+D6VT9GOgnNdmh5Sac6+t0m+v+sKQevpFVpwX3pBrM2qKrQwJ0c5eDbtjouY/+ew==}
    engines: {node: '>= 10'}
    cpu: [arm64]
    os: [android]

  '@tailwindcss/oxide-darwin-arm64@4.1.13':
    resolution: {integrity: sha512-YP+Jksc4U0KHcu76UhRDHq9bx4qtBftp9ShK/7UGfq0wpaP96YVnnjFnj3ZFrUAjc5iECzODl/Ts0AN7ZPOANQ==}
    engines: {node: '>= 10'}
    cpu: [arm64]
    os: [darwin]

  '@tailwindcss/oxide-darwin-x64@4.1.13':
    resolution: {integrity: sha512-aAJ3bbwrn/PQHDxCto9sxwQfT30PzyYJFG0u/BWZGeVXi5Hx6uuUOQEI2Fa43qvmUjTRQNZnGqe9t0Zntexeuw==}
    engines: {node: '>= 10'}
    cpu: [x64]
    os: [darwin]

  '@tailwindcss/oxide-freebsd-x64@4.1.13':
    resolution: {integrity: sha512-Wt8KvASHwSXhKE/dJLCCWcTSVmBj3xhVhp/aF3RpAhGeZ3sVo7+NTfgiN8Vey/Fi8prRClDs6/f0KXPDTZE6nQ==}
    engines: {node: '>= 10'}
    cpu: [x64]
    os: [freebsd]

  '@tailwindcss/oxide-linux-arm-gnueabihf@4.1.13':
    resolution: {integrity: sha512-mbVbcAsW3Gkm2MGwA93eLtWrwajz91aXZCNSkGTx/R5eb6KpKD5q8Ueckkh9YNboU8RH7jiv+ol/I7ZyQ9H7Bw==}
    engines: {node: '>= 10'}
    cpu: [arm]
    os: [linux]

  '@tailwindcss/oxide-linux-arm64-gnu@4.1.13':
    resolution: {integrity: sha512-wdtfkmpXiwej/yoAkrCP2DNzRXCALq9NVLgLELgLim1QpSfhQM5+ZxQQF8fkOiEpuNoKLp4nKZ6RC4kmeFH0HQ==}
    engines: {node: '>= 10'}
    cpu: [arm64]
    os: [linux]

  '@tailwindcss/oxide-linux-arm64-musl@4.1.13':
    resolution: {integrity: sha512-hZQrmtLdhyqzXHB7mkXfq0IYbxegaqTmfa1p9MBj72WPoDD3oNOh1Lnxf6xZLY9C3OV6qiCYkO1i/LrzEdW2mg==}
    engines: {node: '>= 10'}
    cpu: [arm64]
    os: [linux]

  '@tailwindcss/oxide-linux-x64-gnu@4.1.13':
    resolution: {integrity: sha512-uaZTYWxSXyMWDJZNY1Ul7XkJTCBRFZ5Fo6wtjrgBKzZLoJNrG+WderJwAjPzuNZOnmdrVg260DKwXCFtJ/hWRQ==}
    engines: {node: '>= 10'}
    cpu: [x64]
    os: [linux]

  '@tailwindcss/oxide-linux-x64-musl@4.1.13':
    resolution: {integrity: sha512-oXiPj5mi4Hdn50v5RdnuuIms0PVPI/EG4fxAfFiIKQh5TgQgX7oSuDWntHW7WNIi/yVLAiS+CRGW4RkoGSSgVQ==}
    engines: {node: '>= 10'}
    cpu: [x64]
    os: [linux]

  '@tailwindcss/oxide-wasm32-wasi@4.1.13':
    resolution: {integrity: sha512-+LC2nNtPovtrDwBc/nqnIKYh/W2+R69FA0hgoeOn64BdCX522u19ryLh3Vf3F8W49XBcMIxSe665kwy21FkhvA==}
    engines: {node: '>=14.0.0'}
    cpu: [wasm32]
    bundledDependencies:
      - '@napi-rs/wasm-runtime'
      - '@emnapi/core'
      - '@emnapi/runtime'
      - '@tybys/wasm-util'
      - '@emnapi/wasi-threads'
      - tslib

  '@tailwindcss/oxide-win32-arm64-msvc@4.1.13':
    resolution: {integrity: sha512-dziTNeQXtoQ2KBXmrjCxsuPk3F3CQ/yb7ZNZNA+UkNTeiTGgfeh+gH5Pi7mRncVgcPD2xgHvkFCh/MhZWSgyQg==}
    engines: {node: '>= 10'}
    cpu: [arm64]
    os: [win32]

  '@tailwindcss/oxide-win32-x64-msvc@4.1.13':
    resolution: {integrity: sha512-3+LKesjXydTkHk5zXX01b5KMzLV1xl2mcktBJkje7rhFUpUlYJy7IMOLqjIRQncLTa1WZZiFY/foAeB5nmaiTw==}
    engines: {node: '>= 10'}
    cpu: [x64]
    os: [win32]

  '@tailwindcss/oxide@4.1.13':
    resolution: {integrity: sha512-CPgsM1IpGRa880sMbYmG1s4xhAy3xEt1QULgTJGQmZUeNgXFR7s1YxYygmJyBGtou4SyEosGAGEeYqY7R53bIA==}
    engines: {node: '>= 10'}

  '@tailwindcss/postcss@4.1.13':
    resolution: {integrity: sha512-HLgx6YSFKJT7rJqh9oJs/TkBFhxuMOfUKSBEPYwV+t78POOBsdQ7crhZLzwcH3T0UyUuOzU/GK5pk5eKr3wCiQ==}

  '@testing-library/dom@10.4.1':
    resolution: {integrity: sha512-o4PXJQidqJl82ckFaXUeoAW+XysPLauYI43Abki5hABd853iMhitooc6znOnczgbTYmEP6U6/y1ZyKAIsvMKGg==}
    engines: {node: '>=18'}

  '@testing-library/react@15.0.7':
    resolution: {integrity: sha512-cg0RvEdD1TIhhkm1IeYMQxrzy0MtUNfa3minv4MjbgcYzJAZ7yD0i0lwoPOTPr+INtiXFezt2o8xMSnyHhEn2Q==}
    engines: {node: '>=18'}
    peerDependencies:
      '@types/react': ^18.0.0
      react: ^18.0.0
      react-dom: ^18.0.0
    peerDependenciesMeta:
      '@types/react':
        optional: true

  '@types/aria-query@5.0.4':
    resolution: {integrity: sha512-rfT93uj5s0PRL7EzccGMs3brplhcrghnDoV26NqKhCAS1hVo+WdNsPvE/yb6ilfr5hi2MEk6d5EWJTKdxg8jVw==}

  '@types/estree@1.0.8':
    resolution: {integrity: sha512-dWHzHa2WqEXI/O1E9OjrocMTKJl2mSrEolh1Iomrv6U+JuNwaHXsXx9bLu5gG7BUWFIN0skIQJQ/L1rIex4X6w==}

  '@types/json-schema@7.0.15':
    resolution: {integrity: sha512-5+fP8P8MFNC+AyZCDxrB2pkZFPGzqQWUzpSeuuVLvm8VMcorNYavBqoFcxK8bQz4Qsbn4oUEEem4wDLfcysGHA==}

  '@types/node@22.15.3':
    resolution: {integrity: sha512-lX7HFZeHf4QG/J7tBZqrCAXwz9J5RD56Y6MpP0eJkka8p+K0RY/yBTW7CYFJ4VGCclxqOLKmiGP5juQc6MKgcw==}

  '@types/phoenix@1.6.6':
    resolution: {integrity: sha512-PIzZZlEppgrpoT2QgbnDU+MMzuR6BbCjllj0bM70lWoejMeNJAxCchxnv7J3XFkI8MpygtRpzXrIlmWUBclP5A==}

  '@types/react-dom@18.3.7':
    resolution: {integrity: sha512-MEe3UeoENYVFXzoXEWsvcpg6ZvlrFNlOQ7EOsvhI3CfAXwzPfO8Qwuxd40nepsYKqyyVQnTdEfv68q91yLcKrQ==}
    peerDependencies:
      '@types/react': ^18.0.0

  '@types/react-dom@19.1.1':
    resolution: {integrity: sha512-jFf/woGTVTjUJsl2O7hcopJ1r0upqoq/vIOoCj0yLh3RIXxWcljlpuZ+vEBRXsymD1jhfeJrlyTy/S1UW+4y1w==}
    peerDependencies:
      '@types/react': ^19.0.0

  '@types/react@19.1.0':
    resolution: {integrity: sha512-UaicktuQI+9UKyA4njtDOGBD/67t8YEBt2xdfqu8+gP9hqPUPsiXlNPcpS2gVdjmis5GKPG3fCxbQLVgxsQZ8w==}

  '@types/ws@8.18.1':
    resolution: {integrity: sha512-ThVF6DCVhA8kUGy+aazFQ4kXQ7E1Ty7A3ypFOe0IcJV8O/M511G99AW24irKrW56Wt44yG9+ij8FaqoBGkuBXg==}

  '@typescript-eslint/eslint-plugin@8.40.0':
    resolution: {integrity: sha512-w/EboPlBwnmOBtRbiOvzjD+wdiZdgFeo17lkltrtn7X37vagKKWJABvyfsJXTlHe6XBzugmYgd4A4nW+k8Mixw==}
    engines: {node: ^18.18.0 || ^20.9.0 || >=21.1.0}
    peerDependencies:
      '@typescript-eslint/parser': ^8.40.0
      eslint: ^8.57.0 || ^9.0.0
      typescript: '>=4.8.4 <6.0.0'

  '@typescript-eslint/parser@8.40.0':
    resolution: {integrity: sha512-jCNyAuXx8dr5KJMkecGmZ8KI61KBUhkCob+SD+C+I5+Y1FWI2Y3QmY4/cxMCC5WAsZqoEtEETVhUiUMIGCf6Bw==}
    engines: {node: ^18.18.0 || ^20.9.0 || >=21.1.0}
    peerDependencies:
      eslint: ^8.57.0 || ^9.0.0
      typescript: '>=4.8.4 <6.0.0'

  '@typescript-eslint/project-service@8.40.0':
    resolution: {integrity: sha512-/A89vz7Wf5DEXsGVvcGdYKbVM9F7DyFXj52lNYUDS1L9yJfqjW/fIp5PgMuEJL/KeqVTe2QSbXAGUZljDUpArw==}
    engines: {node: ^18.18.0 || ^20.9.0 || >=21.1.0}
    peerDependencies:
      typescript: '>=4.8.4 <6.0.0'

  '@typescript-eslint/scope-manager@8.40.0':
    resolution: {integrity: sha512-y9ObStCcdCiZKzwqsE8CcpyuVMwRouJbbSrNuThDpv16dFAj429IkM6LNb1dZ2m7hK5fHyzNcErZf7CEeKXR4w==}
    engines: {node: ^18.18.0 || ^20.9.0 || >=21.1.0}

  '@typescript-eslint/tsconfig-utils@8.40.0':
    resolution: {integrity: sha512-jtMytmUaG9d/9kqSl/W3E3xaWESo4hFDxAIHGVW/WKKtQhesnRIJSAJO6XckluuJ6KDB5woD1EiqknriCtAmcw==}
    engines: {node: ^18.18.0 || ^20.9.0 || >=21.1.0}
    peerDependencies:
      typescript: '>=4.8.4 <6.0.0'

  '@typescript-eslint/type-utils@8.40.0':
    resolution: {integrity: sha512-eE60cK4KzAc6ZrzlJnflXdrMqOBaugeukWICO2rB0KNvwdIMaEaYiywwHMzA1qFpTxrLhN9Lp4E/00EgWcD3Ow==}
    engines: {node: ^18.18.0 || ^20.9.0 || >=21.1.0}
    peerDependencies:
      eslint: ^8.57.0 || ^9.0.0
      typescript: '>=4.8.4 <6.0.0'

  '@typescript-eslint/types@8.40.0':
    resolution: {integrity: sha512-ETdbFlgbAmXHyFPwqUIYrfc12ArvpBhEVgGAxVYSwli26dn8Ko+lIo4Su9vI9ykTZdJn+vJprs/0eZU0YMAEQg==}
    engines: {node: ^18.18.0 || ^20.9.0 || >=21.1.0}

  '@typescript-eslint/typescript-estree@8.40.0':
    resolution: {integrity: sha512-k1z9+GJReVVOkc1WfVKs1vBrR5MIKKbdAjDTPvIK3L8De6KbFfPFt6BKpdkdk7rZS2GtC/m6yI5MYX+UsuvVYQ==}
    engines: {node: ^18.18.0 || ^20.9.0 || >=21.1.0}
    peerDependencies:
      typescript: '>=4.8.4 <6.0.0'

  '@typescript-eslint/utils@8.40.0':
    resolution: {integrity: sha512-Cgzi2MXSZyAUOY+BFwGs17s7ad/7L+gKt6Y8rAVVWS+7o6wrjeFN4nVfTpbE25MNcxyJ+iYUXflbs2xR9h4UBg==}
    engines: {node: ^18.18.0 || ^20.9.0 || >=21.1.0}
    peerDependencies:
      eslint: ^8.57.0 || ^9.0.0
      typescript: '>=4.8.4 <6.0.0'

  '@typescript-eslint/visitor-keys@8.40.0':
    resolution: {integrity: sha512-8CZ47QwalyRjsypfwnbI3hKy5gJDPmrkLjkgMxhi0+DZZ2QNx2naS6/hWoVYUHU7LU2zleF68V9miaVZvhFfTA==}
    engines: {node: ^18.18.0 || ^20.9.0 || >=21.1.0}

  '@typescript/vfs@1.6.1':
    resolution: {integrity: sha512-JwoxboBh7Oz1v38tPbkrZ62ZXNHAk9bJ7c9x0eI5zBfBnBYGhURdbnh7Z4smN/MV48Y5OCcZb58n972UtbazsA==}
    peerDependencies:
      typescript: '*'

  '@vitest/expect@2.1.9':
    resolution: {integrity: sha512-UJCIkTBenHeKT1TTlKMJWy1laZewsRIzYighyYiJKZreqtdxSos/S1t+ktRMQWu2CKqaarrkeszJx1cgC5tGZw==}

  '@vitest/mocker@2.1.9':
    resolution: {integrity: sha512-tVL6uJgoUdi6icpxmdrn5YNo3g3Dxv+IHJBr0GXHaEdTcw3F+cPKnsXFhli6nO+f/6SDKPHEK1UN+k+TQv0Ehg==}
    peerDependencies:
      msw: ^2.4.9
      vite: ^5.0.0
    peerDependenciesMeta:
      msw:
        optional: true
      vite:
        optional: true

  '@vitest/pretty-format@2.1.9':
    resolution: {integrity: sha512-KhRIdGV2U9HOUzxfiHmY8IFHTdqtOhIzCpd8WRdJiE7D/HUcZVD0EgQCVjm+Q9gkUXWgBvMmTtZgIG48wq7sOQ==}

  '@vitest/runner@2.1.9':
    resolution: {integrity: sha512-ZXSSqTFIrzduD63btIfEyOmNcBmQvgOVsPNPe0jYtESiXkhd8u2erDLnMxmGrDCwHCCHE7hxwRDCT3pt0esT4g==}

  '@vitest/snapshot@2.1.9':
    resolution: {integrity: sha512-oBO82rEjsxLNJincVhLhaxxZdEtV0EFHMK5Kmx5sJ6H9L183dHECjiefOAdnqpIgT5eZwT04PoggUnW88vOBNQ==}

  '@vitest/spy@2.1.9':
    resolution: {integrity: sha512-E1B35FwzXXTs9FHNK6bDszs7mtydNi5MIfUWpceJ8Xbfb1gBMscAnwLbEu+B44ed6W3XjL9/ehLPHR1fkf1KLQ==}

  '@vitest/utils@2.1.9':
    resolution: {integrity: sha512-v0psaMSkNJ3A2NMrUEHFRzJtDPFn+/VWZ5WxImB21T9fjucJRmS7xCS3ppEnARb9y11OAzaD+P2Ps+b+BGX5iQ==}

  acorn-jsx@5.3.2:
    resolution: {integrity: sha512-rq9s+JNhf0IChjtDXxllJ7g41oZk5SlXtp0LHwyA5cejwn7vKmKp4pPri6YEePv2PU65sAsegbXtIinmDFDXgQ==}
    peerDependencies:
      acorn: ^6.0.0 || ^7.0.0 || ^8.0.0

  acorn@8.15.0:
    resolution: {integrity: sha512-NZyJarBfL7nWwIq+FDL6Zp/yHEhePMNnnJ0y3qfieCrmNvYct8uvtiV41UvlSe6apAfk0fY1FbWx+NwfmpvtTg==}
    engines: {node: '>=0.4.0'}

  agent-base@7.1.4:
    resolution: {integrity: sha512-MnA+YT8fwfJPgBx3m60MNqakm30XOkyIoH1y6huTQvC0PwZG7ki8NacLBcrPbNoo8vEZy7Jpuk7+jMO+CUovTQ==}
    engines: {node: '>= 14'}

  ajv@6.12.6:
    resolution: {integrity: sha512-j3fVLgvTo527anyYyJOGTYJbG+vnnQYvE0m5mmkc1TK+nxAppkCLMIL0aZ4dblVCNoGShhm+kzE4ZUykBoMg4g==}

  ansi-escapes@4.3.2:
    resolution: {integrity: sha512-gKXj5ALrKWQLsYG9jlTRmR/xKluxHV+Z9QEwNIgCfM1/uwPMCuzVVnh5mwTd+OuBZcwSIMbqssNWRm1lE51QaQ==}
    engines: {node: '>=8'}

  ansi-regex@5.0.1:
    resolution: {integrity: sha512-quJQXlTSUGL2LH9SUXo8VwsY4soanhgo6LNSm84E1LBcE8s3O0wpdiRzyR9z/ZZJMlMWv37qOOb9pdJlMUEKFQ==}
    engines: {node: '>=8'}

  ansi-styles@4.3.0:
    resolution: {integrity: sha512-zbB9rCJAT1rbjiVDb2hqKFHNYLxgtk8NURxZ3IZwD3F6NtxbXZQCnnSi1Lkx+IDohdPlFp222wVALIheZJQSEg==}
    engines: {node: '>=8'}

  ansi-styles@5.2.0:
    resolution: {integrity: sha512-Cxwpt2SfTzTtXcfOlzGEee8O+c+MmUgGrNiBcXnuWxuFJHe6a5Hz7qwhwe5OgaSYI0IJvkLqWX1ASG+cJOkEiA==}
    engines: {node: '>=10'}

  ansis@3.17.0:
    resolution: {integrity: sha512-0qWUglt9JEqLFr3w1I1pbrChn1grhaiAR2ocX1PP/flRmxgtwTzPFFFnfIlD6aMOLQZgSuCRlidD70lvx8yhzg==}
    engines: {node: '>=14'}

  anymatch@3.1.3:
    resolution: {integrity: sha512-KMReFUr0B4t+D+OBkjR3KYqvocp2XaSzO55UcB6mgQMd3KbcE+mWTyvVV7D/zsdEbNnV6acZUutkiHQXvTr1Rw==}
    engines: {node: '>= 8'}

  argparse@2.0.1:
    resolution: {integrity: sha512-8+9WqebbFzpX9OR+Wa6O29asIogeRMzcGtAINdpMHHyAg10f05aSFVBbcEqGf/PXw1EjAZ+q2/bEBg3DvurK3Q==}

  aria-query@5.3.0:
    resolution: {integrity: sha512-b0P0sZPKtyu8HkeRAfCq0IfURZK+SuwMjY1UXGBU27wpAiTwQAIlq56IbIO+ytk/JjS1fMR14ee5WBBfKi5J6A==}

  array-buffer-byte-length@1.0.2:
    resolution: {integrity: sha512-LHE+8BuR7RYGDKvnrmcuSq3tDcKv9OFEXQt/HpbZhY7V6h0zlUXutnAD82GiFx9rdieCMjkvtcsPqBwgUl1Iiw==}
    engines: {node: '>= 0.4'}

  array-includes@3.1.9:
    resolution: {integrity: sha512-FmeCCAenzH0KH381SPT5FZmiA/TmpndpcaShhfgEN9eCVjnFBqq3l1xrI42y8+PPLI6hypzou4GXw00WHmPBLQ==}
    engines: {node: '>= 0.4'}

  array.prototype.findlast@1.2.5:
    resolution: {integrity: sha512-CVvd6FHg1Z3POpBLxO6E6zr+rSKEQ9L6rZHAaY7lLfhKsWYUBBOuMs0e9o24oopj6H+geRCX0YJ+TJLBK2eHyQ==}
    engines: {node: '>= 0.4'}

  array.prototype.flat@1.3.3:
    resolution: {integrity: sha512-rwG/ja1neyLqCuGZ5YYrznA62D4mZXg0i1cIskIUKSiqF3Cje9/wXAls9B9s1Wa2fomMsIv8czB8jZcPmxCXFg==}
    engines: {node: '>= 0.4'}

  array.prototype.flatmap@1.3.3:
    resolution: {integrity: sha512-Y7Wt51eKJSyi80hFrJCePGGNo5ktJCslFuboqJsbf57CCPcm5zztluPlc4/aD8sWsKvlwatezpV4U1efk8kpjg==}
    engines: {node: '>= 0.4'}

  array.prototype.tosorted@1.1.4:
    resolution: {integrity: sha512-p6Fx8B7b7ZhL/gmUsAy0D15WhvDccw3mnGNbZpi3pmeJdxtWsj2jEaI4Y6oo3XiHfzuSgPwKc04MYt6KgvC/wA==}
    engines: {node: '>= 0.4'}

  arraybuffer.prototype.slice@1.0.4:
    resolution: {integrity: sha512-BNoCY6SXXPQ7gF2opIP4GBE+Xw7U+pHMYKuzjgCN3GwiaIR09UUeKfheyIry77QtrCBlC0KK0q5/TER/tYh3PQ==}
    engines: {node: '>= 0.4'}

  assertion-error@2.0.1:
    resolution: {integrity: sha512-Izi8RQcffqCeNVgFigKli1ssklIbpHnCYc6AknXGYoB6grJqyeby7jv12JUQgmTAnIDnbck1uxksT4dzN3PWBA==}
    engines: {node: '>=12'}

  async-function@1.0.0:
    resolution: {integrity: sha512-hsU18Ae8CDTR6Kgu9DYf0EbCr/a5iGL0rytQDobUcdpYOKokk8LEjVphnXkDkgpi0wYVsqrXuP0bZxJaTqdgoA==}
    engines: {node: '>= 0.4'}

  async@3.2.6:
    resolution: {integrity: sha512-htCUDlxyyCLMgaM3xXg0C0LW2xqfuQ6p05pCEIsXuyQ+a1koYKTuBMzRNwmybfLgvJDMd0r1LTn4+E0Ti6C2AA==}

  available-typed-arrays@1.0.7:
    resolution: {integrity: sha512-wvUjBtSGN7+7SjNpq/9M2Tg350UZD3q62IFZLbRAR1bSMlCo1ZaeW+BJ+D090e4hIIZLBcTDWe4Mh4jvUDajzQ==}
    engines: {node: '>= 0.4'}

  balanced-match@1.0.2:
    resolution: {integrity: sha512-3oSeUO0TMV67hN1AmbXsK4yaqU7tjiHlbxRDZOpH0KW9+CeX4bRAaX0Anxt0tx2MrpRpWwQaPwIlISEJhYU5Pw==}

  base64-js@1.5.1:
    resolution: {integrity: sha512-AKpaYlHn8t4SVbOHCy+b5+KKgvR4vrsD8vbvrbiQJps7fKDTkjkDry6ji0rUJjC0kzbNePLwzxq8iypo41qeWA==}

  binary-extensions@2.3.0:
    resolution: {integrity: sha512-Ceh+7ox5qe7LJuLHoY0feh3pHuUDHAcRUeyL2VYghZwfpkNIy/+8Ocg0a3UuSoYzavmylwuLWQOf3hl0jjMMIw==}
    engines: {node: '>=8'}

  bl@4.1.0:
    resolution: {integrity: sha512-1W07cM9gS6DcLperZfFSj+bWLtaPGSOHWhPiGzXmvVJbRLdG82sH/Kn8EtW1VqWVA54AKf2h5k5BbnIbwF3h6w==}

  brace-expansion@1.1.12:
    resolution: {integrity: sha512-9T9UjW3r0UW5c1Q7GTwllptXwhvYmEzFhzMfZ9H7FQWt+uZePjZPjBP/W1ZEyZ1twGWom5/56TF4lPcqjnDHcg==}

  brace-expansion@2.0.2:
    resolution: {integrity: sha512-Jt0vHyM+jmUBqojB7E1NIYadt0vI0Qxjxd2TErW94wDz+E2LAm5vKMXXwg6ZZBTHPuUlDgQHKXvjGBdfcF1ZDQ==}

  braces@3.0.3:
    resolution: {integrity: sha512-yQbXgO/OSZVD2IsiLlro+7Hf6Q18EJrKSEsdoMzKePKXct3gvD8oLcOQdIzGupr5Fj+EDe8gO/lxc1BzfMpxvA==}
    engines: {node: '>=8'}

  buffer@5.7.1:
    resolution: {integrity: sha512-EHcyIPBQ4BSGlvjB16k5KgAJ27CIsHY/2JBmCRReo48y9rQ3MaUzWX3KVlBa4U7MyX02HdVj0K7C3WaB3ju7FQ==}

  cac@6.7.14:
    resolution: {integrity: sha512-b6Ilus+c3RrdDk+JhLKUAQfzzgLEPy6wcXqS7f/xe1EETvsDP6GORG7SFuOs6cID5YkqchW/LXZbX5bc8j7ZcQ==}
    engines: {node: '>=8'}

  call-bind-apply-helpers@1.0.2:
    resolution: {integrity: sha512-Sp1ablJ0ivDkSzjcaJdxEunN5/XvksFJ2sMBFfq6x0ryhQV/2b/KwFe21cMpmHtPOSij8K99/wSfoEuTObmuMQ==}
    engines: {node: '>= 0.4'}

  call-bind@1.0.8:
    resolution: {integrity: sha512-oKlSFMcMwpUg2ednkhQ454wfWiU/ul3CkJe/PEHcTKuiX6RpbehUiFMXu13HalGZxfUwCQzZG747YXBn1im9ww==}
    engines: {node: '>= 0.4'}

  call-bound@1.0.4:
    resolution: {integrity: sha512-+ys997U96po4Kx/ABpBCqhA9EuxJaQWDQg7295H4hBphv3IZg0boBKuwYpt4YXp6MZ5AmZQnU/tyMTlRpaSejg==}
    engines: {node: '>= 0.4'}

  callsites@3.1.0:
    resolution: {integrity: sha512-P8BjAsXvZS+VIDUI11hHCQEv74YT67YUi5JJFNWIqL235sBmjX4+qx9Muvls5ivyNENctx46xQLQ3aTuE7ssaQ==}
    engines: {node: '>=6'}

  caniuse-lite@1.0.30001736:
    resolution: {integrity: sha512-ImpN5gLEY8gWeqfLUyEF4b7mYWcYoR2Si1VhnrbM4JizRFmfGaAQ12PhNykq6nvI4XvKLrsp8Xde74D5phJOSw==}

  case@1.6.3:
    resolution: {integrity: sha512-mzDSXIPaFwVDvZAHqZ9VlbyF4yyXRuX6IvB06WvPYkqJVO24kX1PPhv9bfpKNFZyxYFmmgo03HUiD8iklmJYRQ==}
    engines: {node: '>= 0.8.0'}

  chai@5.3.3:
    resolution: {integrity: sha512-4zNhdJD/iOjSH0A05ea+Ke6MU5mmpQcbQsSOkgdaUMJ9zTlDTD/GYlwohmIE2u0gaxHYiVHEn1Fw9mZ/ktJWgw==}
    engines: {node: '>=18'}

  chalk@4.1.2:
    resolution: {integrity: sha512-oKnbhFyRIXpUuez8iBMmyEa4nbj4IOQyuhc/wy9kY7/WVPcwIO9VA668Pu8RkO7+0G76SLROeyw9CpQ061i4mA==}
    engines: {node: '>=10'}

  chardet@2.1.0:
    resolution: {integrity: sha512-bNFETTG/pM5ryzQ9Ad0lJOTa6HWD/YsScAR3EnCPZRPlQh77JocYktSHOUHelyhm8IARL+o4c4F1bP5KVOjiRA==}

  check-error@2.1.1:
    resolution: {integrity: sha512-OAlb+T7V4Op9OwdkjmguYRqncdlx5JiofwOAUkmTF+jNdHwzTaTs4sRAGpzLF3oOz5xAyDGrPgeIDFQmDOTiJw==}
    engines: {node: '>= 16'}

  chokidar@3.6.0:
    resolution: {integrity: sha512-7VT13fmjotKpGipCW9JEQAusEPE+Ei8nl6/g4FBAmIm0GOOLMua9NDDo/DWp0ZAxCr3cPq5ZpBqmPAQgDda2Pw==}
    engines: {node: '>= 8.10.0'}

  chownr@3.0.0:
    resolution: {integrity: sha512-+IxzY9BZOQd/XuYPRmrvEVjF/nqj5kgT4kEq7VofrDoM1MxoRjEWkrCC3EtLi59TVawxTAn+orJwFQcrqEN1+g==}
    engines: {node: '>=18'}

  class-variance-authority@0.7.1:
    resolution: {integrity: sha512-Ka+9Trutv7G8M6WT6SeiRWz792K5qEqIGEGzXKhAE6xOWAY6pPH8U+9IY3oCMv6kqTmLsv7Xh/2w2RigkePMsg==}

  clean-stack@3.0.1:
    resolution: {integrity: sha512-lR9wNiMRcVQjSB3a7xXGLuz4cr4wJuuXlaAEbRutGowQTmlp7R72/DOgN21e8jdwblMWl9UOJMJXarX94pzKdg==}
    engines: {node: '>=10'}

  cli-cursor@3.1.0:
    resolution: {integrity: sha512-I/zHAwsKf9FqGoXM4WWRACob9+SNukZTd94DWF57E4toouRulbCxcUh6RKUEOQlYTHJnzkPMySvPNaaSLNfLZw==}
    engines: {node: '>=8'}

  cli-spinners@2.9.2:
    resolution: {integrity: sha512-ywqV+5MmyL4E7ybXgKys4DugZbX0FC6LnwrhjuykIjnK9k8OQacQ7axGKnjDXWNhns0xot3bZI5h55H8yo9cJg==}
    engines: {node: '>=6'}

  cli-width@3.0.0:
    resolution: {integrity: sha512-FxqpkPPwu1HjuN93Omfm4h8uIanXofW0RxVEW3k5RKx+mJJYSthzNhp32Kzxxy3YAEZ/Dc/EWN1vZRY0+kOhbw==}
    engines: {node: '>= 10'}

  client-only@0.0.1:
    resolution: {integrity: sha512-IV3Ou0jSMzZrd3pZ48nLkT9DA7Ag1pnPzaiQhpW7c3RbcqqzvzzVu+L8gfqMp/8IM2MQtSiqaCxrrcfu8I8rMA==}

  clone@1.0.4:
    resolution: {integrity: sha512-JQHZ2QMW6l3aH/j6xCqQThY/9OH4D/9ls34cgkUBiEeocRTU04tHfKPBsUK1PqZCUQM7GiA0IIXJSuXHI64Kbg==}
    engines: {node: '>=0.8'}

  clsx@2.1.1:
    resolution: {integrity: sha512-eYm0QWBtUrBWZWG0d386OGAw16Z995PiOVo2B7bjWSbHedGl5e0ZWaq65kOGgUSNesEIDkB9ISbTg/JK9dhCZA==}
    engines: {node: '>=6'}

  color-convert@2.0.1:
    resolution: {integrity: sha512-RRECPsj7iu/xb5oKYcsFHSppFNnsj/52OVTRKb4zP5onXwVF3zVmmToNcOfGC+CRDpfK/U584fMg38ZHCaElKQ==}
    engines: {node: '>=7.0.0'}

  color-name@1.1.4:
    resolution: {integrity: sha512-dOy+3AuW3a2wNbZHIuMZpTcgjGuLU/uBL/ubcZF9OXbDo8ff4O8yVp5Bf0efS8uEoYo5q4Fx7dY9OgQGXgAsQA==}

  color-string@1.9.1:
    resolution: {integrity: sha512-shrVawQFojnZv6xM40anx4CkoDP+fZsw/ZerEMsW/pyzsRbElpsL/DBVW7q3ExxwusdNXI3lXpuhEZkzs8p5Eg==}

  color@4.2.3:
    resolution: {integrity: sha512-1rXeuUUiGGrykh+CeBdu5Ie7OJwinCgQY0bc7GCRxy5xVHy+moaqkpL/jqQq0MtQOeYcrqEz4abc5f0KtU7W4A==}
    engines: {node: '>=12.5.0'}

  commander@12.1.0:
    resolution: {integrity: sha512-Vw8qHK3bZM9y/P10u3Vib8o/DdkvA2OtPtZvD871QKjy74Wj1WSKFILMPRPSdUSx5RFK1arlJzEtA4PkFgnbuA==}
    engines: {node: '>=18'}

  concat-map@0.0.1:
    resolution: {integrity: sha512-/Srv4dswyQNBfohGpz9o6Yb3Gz3SrUDqBH5rTuhGR7ahtlbYKnVxw2bCFMRljaA7EXHaXZ8wsHdodFvbkhKmqg==}

  cookie@1.0.2:
    resolution: {integrity: sha512-9Kr/j4O16ISv8zBBhJoi4bXOYNTkFLOqSL3UDB0njXxCXNezjeyVrJyGOWtgfs/q2km1gwBcfH8q1yEGoMYunA==}
    engines: {node: '>=18'}

  cross-spawn@7.0.6:
    resolution: {integrity: sha512-uV2QOWP2nWzsy2aMp8aRibhi9dlzF5Hgh5SHaB9OiTGEyDTiJJyx0uy51QXdyWbtAHNua4XJzUKca3OzKUd3vA==}
    engines: {node: '>= 8'}

  cssstyle@4.6.0:
    resolution: {integrity: sha512-2z+rWdzbbSZv6/rhtvzvqeZQHrBaqgogqt85sqFNbabZOuFbCVFb8kPeEtZjiKkbrm395irpNKiYeFeLiQnFPg==}
    engines: {node: '>=18'}

  csstype@3.1.3:
    resolution: {integrity: sha512-M1uQkMl8rQK/szD0LNhtqxIPLpimGm8sOBwU7lLnCpSbTyY3yeU1Vc7l4KT5zT4s/yOxHH5O7tIuuLOCnLADRw==}

  data-urls@5.0.0:
    resolution: {integrity: sha512-ZYP5VBHshaDAiVZxjbRVcFJpc+4xGgT0bK3vzy1HLN8jTO975HEbuYzZJcHoQEY5K1a0z8YayJkyVETa08eNTg==}
    engines: {node: '>=18'}

  data-view-buffer@1.0.2:
    resolution: {integrity: sha512-EmKO5V3OLXh1rtK2wgXRansaK1/mtVdTUEiEI0W8RkvgT05kfxaH29PliLnpLP73yYO6142Q72QNa8Wx/A5CqQ==}
    engines: {node: '>= 0.4'}

  data-view-byte-length@1.0.2:
    resolution: {integrity: sha512-tuhGbE6CfTM9+5ANGf+oQb72Ky/0+s3xKUpHvShfiz2RxMFgFPjsXuRLBVMtvMs15awe45SRb83D6wH4ew6wlQ==}
    engines: {node: '>= 0.4'}

  data-view-byte-offset@1.0.1:
    resolution: {integrity: sha512-BS8PfmtDGnrgYdOonGZQdLZslWIeCGFP9tpan0hi1Co2Zr2NKADsvGYA8XxuG/4UWgJ6Cjtv+YJnB6MM69QGlQ==}
    engines: {node: '>= 0.4'}

  debug@4.4.1:
    resolution: {integrity: sha512-KcKCqiftBJcZr++7ykoDIEwSa3XWowTfNPo92BYxjXiyYEVrUQh2aLyhxBCwww+heortUFxEJYcRzosstTEBYQ==}
    engines: {node: '>=6.0'}
    peerDependencies:
      supports-color: '*'
    peerDependenciesMeta:
      supports-color:
        optional: true

  decimal.js@10.6.0:
    resolution: {integrity: sha512-YpgQiITW3JXGntzdUmyUR1V812Hn8T1YVXhCu+wO3OpS4eU9l4YdD3qjyiKdV6mvV29zapkMeD390UVEf2lkUg==}

  deep-eql@5.0.2:
    resolution: {integrity: sha512-h5k/5U50IJJFpzfL6nO9jaaumfjO/f2NjK/oYB2Djzm4p9L+3T9qWpZqZ2hAbLPuuYq9wrU08WQyBTL5GbPk5Q==}
    engines: {node: '>=6'}

  deep-is@0.1.4:
    resolution: {integrity: sha512-oIPzksmTg4/MriiaYGO+okXDT7ztn/w3Eptv/+gSIdMdKsJo0u4CfYNFJPy+4SKMuCqGw2wxnA+URMg3t8a/bQ==}

  defaults@1.0.4:
    resolution: {integrity: sha512-eFuaLoy/Rxalv2kr+lqMlUnrDWV+3j4pljOIJgLIhI058IQfWJ7vXhyEIHu+HtC738klGALYxOKDO0bQP3tg8A==}

  define-data-property@1.1.4:
    resolution: {integrity: sha512-rBMvIzlpA8v6E+SJZoo++HAYqsLrkg7MSfIinMPFhmkorw7X+dOXVJQs+QT69zGkzMyfDnIMN2Wid1+NbL3T+A==}
    engines: {node: '>= 0.4'}

  define-properties@1.2.1:
    resolution: {integrity: sha512-8QmQKqEASLd5nx0U1B1okLElbUuuttJ/AnYmRXbbbGDWh6uS208EjD4Xqq/I9wK7u0v6O08XhTWnt5XtEbR6Dg==}
    engines: {node: '>= 0.4'}

  dequal@2.0.3:
    resolution: {integrity: sha512-0je+qPKHEMohvfRTCEo3CrPG6cAzAYgmzKyxRiYSSDkS6eGJdyVJm7WaYA5ECaAD9wLB2T4EEeymA5aFVcYXCA==}
    engines: {node: '>=6'}

  detect-libc@1.0.3:
    resolution: {integrity: sha512-pGjwhsmsp4kL2RTz08wcOlGN83otlqHeD/Z5T8GXZB+/YcpQ/dgo+lbU8ZsGxV0HIvqqxo9l7mqYwyYMD9bKDg==}
    engines: {node: '>=0.10'}
    hasBin: true

  detect-libc@2.0.4:
    resolution: {integrity: sha512-3UDv+G9CsCKO1WKMGw9fwq/SWJYbI0c5Y7LU1AXYoDdbhE2AHQ6N6Nb34sG8Fj7T5APy8qXDCKuuIHd1BR0tVA==}
    engines: {node: '>=8'}

  doctrine@2.1.0:
    resolution: {integrity: sha512-35mSku4ZXK0vfCuHEDAwt55dg2jNajHZ1odvF+8SSr82EsZY4QmXfuWso8oEd8zRhVObSN18aM0CjSdoBX7zIw==}
    engines: {node: '>=0.10.0'}

  dom-accessibility-api@0.5.16:
    resolution: {integrity: sha512-X7BJ2yElsnOJ30pZF4uIIDfBEVgF4XEBxL9Bxhy6dnrm5hkzqmsWHGTiHqRiITNhMyFLyAiWndIJP7Z1NTteDg==}

  dotenv@16.0.3:
    resolution: {integrity: sha512-7GO6HghkA5fYG9TYnNxi14/7K9f5occMlp3zXAuSxn7CKCxt9xbNWG7yF8hTCSUchlfWSe3uLmlPfigevRItzQ==}
    engines: {node: '>=12'}

  dunder-proto@1.0.1:
    resolution: {integrity: sha512-KIN/nDJBQRcXw0MLVhZE9iQHmG68qAVIBg9CqmUYjmQIhgij9U5MFvrqkUL5FbtyyzZuOeOt0zdeRe4UY7ct+A==}
    engines: {node: '>= 0.4'}

  ejs@3.1.10:
    resolution: {integrity: sha512-UeJmFfOrAQS8OJWPZ4qtgHyWExa088/MtK5UEyoJGFH67cDEXkZSviOiKRCZ4Xij0zxI3JECgYs3oKx+AizQBA==}
    engines: {node: '>=0.10.0'}
    hasBin: true

  emoji-regex@8.0.0:
    resolution: {integrity: sha512-MSjYzcWNOA0ewAHpz0MxpYFvwg6yjy1NG3xteoqz644VCo/RPgnr1/GGt+ic3iJTzQ8Eu3TdM14SawnVUmGE6A==}

  enhanced-resolve@5.18.3:
    resolution: {integrity: sha512-d4lC8xfavMeBjzGr2vECC3fsGXziXZQyJxD868h2M/mBI3PwAuODxAkLkq5HYuvrPYcUtiLzsTo8U3PgX3Ocww==}
    engines: {node: '>=10.13.0'}

  entities@6.0.1:
    resolution: {integrity: sha512-aN97NXWF6AWBTahfVOIrB/NShkzi5H7F9r1s9mD3cDj4Ko5f2qhhVoYMibXF7GlLveb/D2ioWay8lxI97Ven3g==}
    engines: {node: '>=0.12'}

  es-abstract@1.24.0:
    resolution: {integrity: sha512-WSzPgsdLtTcQwm4CROfS5ju2Wa1QQcVeT37jFjYzdFz1r9ahadC8B8/a4qxJxM+09F18iumCdRmlr96ZYkQvEg==}
    engines: {node: '>= 0.4'}

  es-define-property@1.0.1:
    resolution: {integrity: sha512-e3nRfgfUZ4rNGL232gUgX06QNyyez04KdjFrF+LTRoOXmrOgFKDg4BCdsjW8EnT69eqdYGmRpJwiPVYNrCaW3g==}
    engines: {node: '>= 0.4'}

  es-errors@1.3.0:
    resolution: {integrity: sha512-Zf5H2Kxt2xjTvbJvP2ZWLEICxA6j+hAmMzIlypy4xcBg1vKVnx89Wy0GbS+kf5cwCVFFzdCFh2XSCFNULS6csw==}
    engines: {node: '>= 0.4'}

  es-iterator-helpers@1.2.1:
    resolution: {integrity: sha512-uDn+FE1yrDzyC0pCo961B2IHbdM8y/ACZsKD4dG6WqrjV53BADjwa7D+1aom2rsNVfLyDgU/eigvlJGJ08OQ4w==}
    engines: {node: '>= 0.4'}

  es-module-lexer@1.7.0:
    resolution: {integrity: sha512-jEQoCwk8hyb2AZziIOLhDqpm5+2ww5uIE6lkO/6jcOCusfk6LhMHpXXfBLXTZ7Ydyt0j4VoUQv6uGNYbdW+kBA==}

  es-object-atoms@1.1.1:
    resolution: {integrity: sha512-FGgH2h8zKNim9ljj7dankFPcICIK9Cp5bm+c2gQSYePhpaG5+esrLODihIorn+Pe6FGJzWhXQotPv73jTaldXA==}
    engines: {node: '>= 0.4'}

  es-set-tostringtag@2.1.0:
    resolution: {integrity: sha512-j6vWzfrGVfyXxge+O0x5sh6cvxAog0a/4Rdd2K36zCMV5eJ+/+tOAngRO8cODMNWbVRdVlmGZQL2YS3yR8bIUA==}
    engines: {node: '>= 0.4'}

  es-shim-unscopables@1.1.0:
    resolution: {integrity: sha512-d9T8ucsEhh8Bi1woXCf+TIKDIROLG5WCkxg8geBCbvk22kzwC5G2OnXVMO6FUsvQlgUUXQ2itephWDLqDzbeCw==}
    engines: {node: '>= 0.4'}

  es-to-primitive@1.3.0:
    resolution: {integrity: sha512-w+5mJ3GuFL+NjVtJlvydShqE1eN3h3PbI7/5LAsYJP/2qtuMXjfL2LpHSRqo4b4eSF5K/DH1JXKUAHSB2UW50g==}
    engines: {node: '>= 0.4'}

  esbuild@0.21.5:
    resolution: {integrity: sha512-mg3OPMV4hXywwpoDxu3Qda5xCKQi+vCTZq8S9J/EpkhB2HzKXq4SNFZE3+NK93JYxc8VMSep+lOUSC/RVKaBqw==}
    engines: {node: '>=12'}
    hasBin: true

  escape-string-regexp@1.0.5:
    resolution: {integrity: sha512-vbRorB5FUQWvla16U8R/qgaFIya2qGzwDrNmCZuYKrbdSUMG6I1ZCGQRefkRVhuOkIGVne7BQ35DSfo1qvJqFg==}
    engines: {node: '>=0.8.0'}

  escape-string-regexp@4.0.0:
    resolution: {integrity: sha512-TtpcNJ3XAzx3Gq8sWRzJaVajRs0uVxA2YAkdb1jm2YkPz4G6egUFAyA3n5vtEIZefPk5Wa4UXbKuS5fKkJWdgA==}
    engines: {node: '>=10'}

  eslint-config-prettier@10.1.1:
    resolution: {integrity: sha512-4EQQr6wXwS+ZJSzaR5ZCrYgLxqvUjdXctaEtBqHcbkW944B1NQyO4qpdHQbXBONfwxXdkAY81HH4+LUfrg+zPw==}
    hasBin: true
    peerDependencies:
      eslint: '>=7.0.0'

  eslint-plugin-only-warn@1.1.0:
    resolution: {integrity: sha512-2tktqUAT+Q3hCAU0iSf4xAN1k9zOpjK5WO8104mB0rT/dGhOa09582HN5HlbxNbPRZ0THV7nLGvzugcNOSjzfA==}
    engines: {node: '>=6'}

  eslint-plugin-react-hooks@5.2.0:
    resolution: {integrity: sha512-+f15FfK64YQwZdJNELETdn5ibXEUQmW1DZL6KXhNnc2heoy/sg9VJJeT7n8TlMWouzWqSWavFkIhHyIbIAEapg==}
    engines: {node: '>=10'}
    peerDependencies:
      eslint: ^3.0.0 || ^4.0.0 || ^5.0.0 || ^6.0.0 || ^7.0.0 || ^8.0.0-0 || ^9.0.0

  eslint-plugin-react@7.37.5:
    resolution: {integrity: sha512-Qteup0SqU15kdocexFNAJMvCJEfa2xUKNV4CC1xsVMrIIqEy3SQ/rqyxCWNzfrd3/ldy6HMlD2e0JDVpDg2qIA==}
    engines: {node: '>=4'}
    peerDependencies:
      eslint: ^3 || ^4 || ^5 || ^6 || ^7 || ^8 || ^9.7

  eslint-plugin-turbo@2.5.0:
    resolution: {integrity: sha512-qQk54MrUZv0gnpxV23sccTc+FL3UJ8q7vG7HmXuS2RP8gdjWDwI1CCJTJD8EdRIDjsMxF0xi0AKcMY0CwIlXVg==}
    peerDependencies:
      eslint: '>6.6.0'
      turbo: '>2.0.0'

  eslint-scope@8.4.0:
    resolution: {integrity: sha512-sNXOfKCn74rt8RICKMvJS7XKV/Xk9kA7DyJr8mJik3S7Cwgy3qlkkmyS2uQB3jiJg6VNdZd/pDBJu0nvG2NlTg==}
    engines: {node: ^18.18.0 || ^20.9.0 || >=21.1.0}

  eslint-visitor-keys@3.4.3:
    resolution: {integrity: sha512-wpc+LXeiyiisxPlEkUzU6svyS1frIO3Mgxj1fdy7Pm8Ygzguax2N3Fa/D/ag1WqbOprdI+uY6wMUl8/a2G+iag==}
    engines: {node: ^12.22.0 || ^14.17.0 || >=16.0.0}

  eslint-visitor-keys@4.2.1:
    resolution: {integrity: sha512-Uhdk5sfqcee/9H/rCOJikYz67o0a2Tw2hGRPOG2Y1R2dg7brRe1uG0yaNQDHu+TO/uQPF/5eCapvYSmHUjt7JQ==}
    engines: {node: ^18.18.0 || ^20.9.0 || >=21.1.0}

  eslint@9.34.0:
    resolution: {integrity: sha512-RNCHRX5EwdrESy3Jc9o8ie8Bog+PeYvvSR8sDGoZxNFTvZ4dlxUB3WzQ3bQMztFrSRODGrLLj8g6OFuGY/aiQg==}
    engines: {node: ^18.18.0 || ^20.9.0 || >=21.1.0}
    hasBin: true
    peerDependencies:
      jiti: '*'
    peerDependenciesMeta:
      jiti:
        optional: true

  esm@3.2.25:
    resolution: {integrity: sha512-U1suiZ2oDVWv4zPO56S0NcR5QriEahGtdN2OR6FiOG4WJvcjBVFB0qI4+eKoWFH483PKGuLuu6V8Z4T5g63UVA==}
    engines: {node: '>=6'}

  espree@10.4.0:
    resolution: {integrity: sha512-j6PAQ2uUr79PZhBjP5C5fhl8e39FmRnOjsD5lGnWrFU8i2G776tBK7+nP8KuQUTTyAZUwfQqXAgrVH5MbH9CYQ==}
    engines: {node: ^18.18.0 || ^20.9.0 || >=21.1.0}

  esquery@1.6.0:
    resolution: {integrity: sha512-ca9pw9fomFcKPvFLXhBKUK90ZvGibiGOvRJNbjljY7s7uq/5YO4BOzcYtJqExdx99rF6aAcnRxHmcUHcz6sQsg==}
    engines: {node: '>=0.10'}

  esrecurse@4.3.0:
    resolution: {integrity: sha512-KmfKL3b6G+RXvP8N1vr3Tq1kL/oCFgn2NYXEtqP8/L3pKapUA4G8cFVaoF3SU323CD4XypR/ffioHmkti6/Tag==}
    engines: {node: '>=4.0'}

  estraverse@5.3.0:
    resolution: {integrity: sha512-MMdARuVEQziNTeJD8DgMqmhwR11BRQ/cBP+pLtYdSTnf3MIO8fFeiINEbX36ZdNlfU/7A9f3gUw49B3oQsvwBA==}
    engines: {node: '>=4.0'}

  estree-walker@3.0.3:
    resolution: {integrity: sha512-7RUKfXgSMMkzt6ZuXmqapOurLGPPfgj6l9uRZ7lRGolvk0y2yocc35LdcxKC5PQZdn2DMqioAQ2NoWcrTKmm6g==}

  esutils@2.0.3:
    resolution: {integrity: sha512-kVscqXk4OCp68SZ0dkgEKVi6/8ij300KBWTJq32P/dYeWTSwK41WyTxalN1eRmA5Z9UU/LX9D7FWSmV9SAYx6g==}
    engines: {node: '>=0.10.0'}

  expect-type@1.2.2:
    resolution: {integrity: sha512-JhFGDVJ7tmDJItKhYgJCGLOWjuK9vPxiXoUFLwLDc99NlmklilbiQJwoctZtt13+xMw91MCk/REan6MWHqDjyA==}
    engines: {node: '>=12.0.0'}

  fast-deep-equal@3.1.3:
    resolution: {integrity: sha512-f3qQ9oQy9j2AhBe/H9VC91wLmKBCCU/gDOnKNAYG5hswO7BLKj09Hc5HYNz9cGI++xlpDCIgDaitVs03ATR84Q==}

  fast-glob@3.3.1:
    resolution: {integrity: sha512-kNFPyjhh5cKjrUltxs+wFx+ZkbRaxxmZ+X0ZU31SOsxCEtP9VPgtq2teZw1DebupL5GmDaNQ6yKMMVcM41iqDg==}
    engines: {node: '>=8.6.0'}

  fast-glob@3.3.3:
    resolution: {integrity: sha512-7MptL8U0cqcFdzIzwOTHoilX9x5BrNqye7Z/LuC7kCMRio1EMSyqRK3BEAUD7sXRq4iT4AzTVuZdhgQ2TCvYLg==}
    engines: {node: '>=8.6.0'}

  fast-json-stable-stringify@2.1.0:
    resolution: {integrity: sha512-lhd/wF+Lk98HZoTCtlVraHtfh5XYijIjalXck7saUtuanSDyLMxnHhSXEDJqHxD7msR8D0uCmqlkwjCV8xvwHw==}

  fast-levenshtein@2.0.6:
    resolution: {integrity: sha512-DCXu6Ifhqcks7TZKY3Hxp3y6qphY5SJZmrWMDrKcERSOXWQdMhU9Ig/PYrzyw/ul9jOIyh0N4M0tbC5hodg8dw==}

  fastq@1.19.1:
    resolution: {integrity: sha512-GwLTyxkCXjXbxqIhTsMI2Nui8huMPtnxg7krajPJAjnEG/iiOS7i+zCtWGZR9G0NBKbXKh6X9m9UIsYX/N6vvQ==}

  fdir@6.5.0:
    resolution: {integrity: sha512-tIbYtZbucOs0BRGqPJkshJUYdL+SDH7dVM8gjy+ERp3WAUjLEFJE+02kanyHtwjWOnwrKYBiwAmM0p4kLJAnXg==}
    engines: {node: '>=12.0.0'}
    peerDependencies:
      picomatch: ^3 || ^4
    peerDependenciesMeta:
      picomatch:
        optional: true

  figures@3.2.0:
    resolution: {integrity: sha512-yaduQFRKLXYOGgEn6AZau90j3ggSOyiqXU0F9JZfeXYhNa+Jk4X+s45A2zg5jns87GAFa34BBm2kXw4XpNcbdg==}
    engines: {node: '>=8'}

  file-entry-cache@8.0.0:
    resolution: {integrity: sha512-XXTUwCvisa5oacNGRP9SfNtYBNAMi+RPwBFmblZEF7N7swHYQS6/Zfk7SRwx4D5j3CH211YNRco1DEMNVfZCnQ==}
    engines: {node: '>=16.0.0'}

  filelist@1.0.4:
    resolution: {integrity: sha512-w1cEuf3S+DrLCQL7ET6kz+gmlJdbq9J7yXCSjK/OZCPA+qEN1WyF4ZAf0YYJa4/shHJra2t/d/r8SV4Ji+x+8Q==}

  fill-range@7.1.1:
    resolution: {integrity: sha512-YsGpe3WHLK8ZYi4tWDg2Jy3ebRz2rXowDxnld4bkQB00cc/1Zw9AWnC0i9ztDJitivtQvaI9KaLyKrc+hBW0yg==}
    engines: {node: '>=8'}

  find-up@5.0.0:
    resolution: {integrity: sha512-78/PXT1wlLLDgTzDs7sjq9hzz0vXD+zn+7wypEe4fXQxCmdmqfGsEPQxmiCSQI3ajFV91bVSsvNtrJRiW6nGng==}
    engines: {node: '>=10'}

  flat-cache@4.0.1:
    resolution: {integrity: sha512-f7ccFPK3SXFHpx15UIGyRJ/FJQctuKZ0zVuN3frBo4HnK3cay9VEW0R6yPYFHC0AgqhukPzKjq22t5DmAyqGyw==}
    engines: {node: '>=16'}

  flatted@3.3.3:
    resolution: {integrity: sha512-GX+ysw4PBCz0PzosHDepZGANEuFCMLrnRTiEy9McGjmkCQYwRq4A/X786G/fjM/+OjsWSU1ZrY5qyARZmO/uwg==}

  for-each@0.3.5:
    resolution: {integrity: sha512-dKx12eRCVIzqCxFGplyFKJMPvLEWgmNtUrpTiJIR5u97zEhRG8ySrtboPHZXx7daLxQVrl643cTzbab2tkQjxg==}
    engines: {node: '>= 0.4'}

  fs-extra@11.3.2:
    resolution: {integrity: sha512-Xr9F6z6up6Ws+NjzMCZc6WXg2YFRlrLP9NQDO3VQrWrfiojdhS56TzueT88ze0uBdCTwEIhQ3ptnmKeWGFAe0A==}
    engines: {node: '>=14.14'}

  fsevents@2.3.2:
    resolution: {integrity: sha512-xiqMQR4xAeHTuB9uWm+fFRcIOgKBMiOBP+eXiyT7jsgVCq1bkVygt00oASowB7EdtpOHaaPgKt812P9ab+DDKA==}
    engines: {node: ^8.16.0 || ^10.6.0 || >=11.0.0}
    os: [darwin]

  fsevents@2.3.3:
    resolution: {integrity: sha512-5xoDfX+fL7faATnagmWPpbFtwh/R77WmMMqqHGS65C3vvB0YHrgF+B1YmZ3441tMj5n63k0212XNoJwzlhffQw==}
    engines: {node: ^8.16.0 || ^10.6.0 || >=11.0.0}
    os: [darwin]

  function-bind@1.1.2:
    resolution: {integrity: sha512-7XHNxH7qX9xG5mIwxkhumTox/MIRNcOgDrxWsMt2pAr23WHp6MrRlN7FBSFpCpr+oVO0F744iUgR82nJMfG2SA==}

  function.prototype.name@1.1.8:
    resolution: {integrity: sha512-e5iwyodOHhbMr/yNrc7fDYG4qlbIvI5gajyzPnb5TCwyhjApznQh1BMFou9b30SevY43gCJKXycoCBjMbsuW0Q==}
    engines: {node: '>= 0.4'}

  functions-have-names@1.2.3:
    resolution: {integrity: sha512-xckBUXyTIqT97tq2x2AMb+g163b5JFysYk0x4qxNFwbfQkmNZoiRHb6sPzI9/QV33WeuvVYBUIiD4NzNIyqaRQ==}

  get-intrinsic@1.3.0:
    resolution: {integrity: sha512-9fSjSaos/fRIVIp+xSJlE6lfwhES7LNtKaCBIamHsjr2na1BiABJPo0mOjjz8GJDURarmCPGqaiVg5mfjb98CQ==}
    engines: {node: '>= 0.4'}

  get-package-type@0.1.0:
    resolution: {integrity: sha512-pjzuKtY64GYfWizNAJ0fr9VqttZkNiK2iS430LtIHzjBEr6bX8Am2zm4sW4Ro5wjWW5cAlRL1qAMTcXbjNAO2Q==}
    engines: {node: '>=8.0.0'}

  get-proto@1.0.1:
    resolution: {integrity: sha512-sTSfBjoXBp89JvIKIefqw7U2CCebsc74kiY6awiGogKtoSGbgjYE/G/+l9sF3MWFPNc9IcoOC4ODfKHfxFmp0g==}
    engines: {node: '>= 0.4'}

  get-symbol-description@1.1.0:
    resolution: {integrity: sha512-w9UMqWwJxHNOvoNzSJ2oPF5wvYcvP7jUvYzhp67yEhTi17ZDBBC1z9pTdGuzjD+EFIqLSYRweZjqfiPzQ06Ebg==}
    engines: {node: '>= 0.4'}

  glob-parent@5.1.2:
    resolution: {integrity: sha512-AOIgSQCepiJYwP3ARnGx+5VnTu2HBYdzbGP45eLw1vr3zB3vZLeyed1sC9hnbcOc9/SrMyM5RPQrkGz4aS9Zow==}
    engines: {node: '>= 6'}

  glob-parent@6.0.2:
    resolution: {integrity: sha512-XxwI8EOhVQgWp6iDL+3b0r86f4d6AX6zSU55HfB4ydCEuXLXc5FcYeOu+nnGftS4TEju/11rt4KJPTMgbfmv4A==}
    engines: {node: '>=10.13.0'}

  globals@14.0.0:
    resolution: {integrity: sha512-oahGvuMGQlPw/ivIYBjVSrWAfWLBeku5tpPE2fOPLi+WHffIWbuh2tCjhyQhTBPMf5E9jDEH4FOmTYgYwbKwtQ==}
    engines: {node: '>=18'}

  globals@16.3.0:
    resolution: {integrity: sha512-bqWEnJ1Nt3neqx2q5SFfGS8r/ahumIakg3HcwtNlrVlwXIeNumWn/c7Pn/wKzGhf6SaW6H6uWXLqC30STCMchQ==}
    engines: {node: '>=18'}

  globalthis@1.0.4:
    resolution: {integrity: sha512-DpLKbNU4WylpxJykQujfCcwYWiV/Jhm50Goo0wrVILAv5jOr9d+H+UR3PhSCD2rCCEIg0uc+G+muBTwD54JhDQ==}
    engines: {node: '>= 0.4'}

  gopd@1.2.0:
    resolution: {integrity: sha512-ZUKRh6/kUFoAiTAtTYPZJ3hw9wNxx+BIBOijnlG9PnrJsCcSjs1wyyD6vJpaYtgnzDrKYRSqf3OO6Rfa93xsRg==}
    engines: {node: '>= 0.4'}

  graceful-fs@4.2.11:
    resolution: {integrity: sha512-RbJ5/jmFcNNCcDV5o9eTnBLJ/HszWV0P73bc+Ff4nS/rJj+YaS6IGyiOL0VoBYX+l1Wrl3k63h/KrH+nhJ0XvQ==}

  graphemer@1.4.0:
    resolution: {integrity: sha512-EtKwoO6kxCL9WO5xipiHTZlSzBm7WLT627TqC/uVRd0HKmq8NXyebnNYxDoBi7wt8eTWrUrKXCOVaFq9x1kgag==}

  has-bigints@1.1.0:
    resolution: {integrity: sha512-R3pbpkcIqv2Pm3dUwgjclDRVmWpTJW2DcMzcIhEXEx1oh/CEMObMm3KLmRJOdvhM7o4uQBnwr8pzRK2sJWIqfg==}
    engines: {node: '>= 0.4'}

  has-flag@4.0.0:
    resolution: {integrity: sha512-EykJT/Q1KjTWctppgIAgfSO0tKVuZUjhgMr17kqTumMl6Afv3EISleU7qZUzoXDFTAHTDC4NOoG/ZxU3EvlMPQ==}
    engines: {node: '>=8'}

  has-property-descriptors@1.0.2:
    resolution: {integrity: sha512-55JNKuIW+vq4Ke1BjOTjM2YctQIvCT7GFzHwmfZPGo5wnrgkid0YQtnAleFSqumZm4az3n2BS+erby5ipJdgrg==}

  has-proto@1.2.0:
    resolution: {integrity: sha512-KIL7eQPfHQRC8+XluaIw7BHUwwqL19bQn4hzNgdr+1wXoU0KKj6rufu47lhY7KbJR2C6T6+PfyN0Ea7wkSS+qQ==}
    engines: {node: '>= 0.4'}

  has-symbols@1.1.0:
    resolution: {integrity: sha512-1cDNdwJ2Jaohmb3sg4OmKaMBwuC48sYni5HUw2DvsC8LjGTLK9h+eb1X6RyuOHe4hT0ULCW68iomhjUoKUqlPQ==}
    engines: {node: '>= 0.4'}

  has-tostringtag@1.0.2:
    resolution: {integrity: sha512-NqADB8VjPFLM2V0VvHUewwwsw0ZWBaIdgo+ieHtK3hasLz4qeCRjYcqfB6AQrBggRKppKF8L52/VqdVsO47Dlw==}
    engines: {node: '>= 0.4'}

  hasown@2.0.2:
    resolution: {integrity: sha512-0hJU9SCPvmMzIBdZFqNPXWa6dqh7WdH0cII9y+CyS8rG3nL48Bclra9HmKhVVUHyPWNH5Y7xDwAB7bfgSjkUMQ==}
    engines: {node: '>= 0.4'}

  html-encoding-sniffer@4.0.0:
    resolution: {integrity: sha512-Y22oTqIU4uuPgEemfz7NDJz6OeKf12Lsu+QC+s3BVpda64lTiMYCyGwg5ki4vFxkMwQdeZDl2adZoqUgdFuTgQ==}
    engines: {node: '>=18'}

  http-proxy-agent@7.0.2:
    resolution: {integrity: sha512-T1gkAiYYDWYx3V5Bmyu7HcfcvL7mUrTWiM6yOfa3PIphViJ/gFPbvidQ+veqSOHci/PxBcDabeUNCzpOODJZig==}
    engines: {node: '>= 14'}

  https-proxy-agent@7.0.6:
    resolution: {integrity: sha512-vK9P5/iUfdl95AI+JVyUuIcVtd4ofvtrOr3HNtM2yxC9bnMbEdp3x01OhQNnjb8IJYi38VlTE3mBXwcfvywuSw==}
    engines: {node: '>= 14'}

  iconv-lite@0.6.3:
    resolution: {integrity: sha512-4fCk79wshMdzMp2rH06qWrJE4iolqLhCUH+OiuIgU++RB0+94NlDL81atO7GX55uUKueo0txHNtvEyI6D7WdMw==}
    engines: {node: '>=0.10.0'}

  iconv-lite@0.7.0:
    resolution: {integrity: sha512-cf6L2Ds3h57VVmkZe+Pn+5APsT7FpqJtEhhieDCvrE2MK5Qk9MyffgQyuxQTm6BChfeZNtcOLHp9IcWRVcIcBQ==}
    engines: {node: '>=0.10.0'}

  ieee754@1.2.1:
    resolution: {integrity: sha512-dcyqhDvX1C46lXZcVqCpK+FtMRQVdIMN6/Df5js2zouUsqG7I6sFxitIC+7KYK29KdXOLHdu9zL4sFnoVQnqaA==}

  ignore@5.3.2:
    resolution: {integrity: sha512-hsBTNUqQTDwkWtcdYI2i06Y/nUBEsNEDJKjWdigLvegy8kDuJAS8uRlpkkcQpyEXL0Z/pjDy5HBmMjRCJ2gq+g==}
    engines: {node: '>= 4'}

  ignore@7.0.5:
    resolution: {integrity: sha512-Hs59xBNfUIunMFgWAbGX5cq6893IbWg4KnrjbYwX3tx0ztorVgTDA6B2sxf8ejHJ4wz8BqGUMYlnzNBer5NvGg==}
    engines: {node: '>= 4'}

  import-fresh@3.3.1:
    resolution: {integrity: sha512-TR3KfrTZTYLPB6jUjfx6MF9WcWrHL9su5TObK4ZkYgBdWKPOFoSoQIdEuTuR82pmtxH2spWG9h6etwfr1pLBqQ==}
    engines: {node: '>=6'}

  imurmurhash@0.1.4:
    resolution: {integrity: sha512-JmXMZ6wuvDmLiHEml9ykzqO6lwFbof0GG4IkcGaENdCRDDmMVnny7s5HsIgHCbaq0w2MyPhDqkhTUgS2LU2PHA==}
    engines: {node: '>=0.8.19'}

  indent-string@4.0.0:
    resolution: {integrity: sha512-EdDDZu4A2OyIK7Lr/2zG+w5jmbuk1DVBnEwREQvBzspBJkCEbRa8GxU1lghYcaGJCnRWibjDXlq779X1/y5xwg==}
    engines: {node: '>=8'}

  inherits@2.0.4:
    resolution: {integrity: sha512-k/vGaX4/Yla3WzyMCvTQOXYeIHvqOKtnqBduzTHpzpQZzAskKMhZ2K+EnBiSM9zGSoIFeMpXKxa4dYeZIQqewQ==}

  inquirer@8.2.7:
    resolution: {integrity: sha512-UjOaSel/iddGZJ5xP/Eixh6dY1XghiBw4XK13rCCIJcJfyhhoul/7KhLLUGtebEj6GDYM6Vnx/mVsjx2L/mFIA==}
    engines: {node: '>=12.0.0'}

  internal-slot@1.1.0:
    resolution: {integrity: sha512-4gd7VpWNQNB4UKKCFFVcp1AVv+FMOgs9NKzjHKusc8jTMhd5eL1NqQqOpE0KzMds804/yHlglp3uxgluOqAPLw==}
    engines: {node: '>= 0.4'}

  is-array-buffer@3.0.5:
    resolution: {integrity: sha512-DDfANUiiG2wC1qawP66qlTugJeL5HyzMpfr8lLK+jMQirGzNod0B12cFB/9q838Ru27sBwfw78/rdoU7RERz6A==}
    engines: {node: '>= 0.4'}

  is-arrayish@0.3.2:
    resolution: {integrity: sha512-eVRqCvVlZbuw3GrM63ovNSNAeA1K16kaR/LRY/92w0zxQ5/1YzwblUX652i4Xs9RwAGjW9d9y6X88t8OaAJfWQ==}

  is-async-function@2.1.1:
    resolution: {integrity: sha512-9dgM/cZBnNvjzaMYHVoxxfPj2QXt22Ev7SuuPrs+xav0ukGB0S6d4ydZdEiM48kLx5kDV+QBPrpVnFyefL8kkQ==}
    engines: {node: '>= 0.4'}

  is-bigint@1.1.0:
    resolution: {integrity: sha512-n4ZT37wG78iz03xPRKJrHTdZbe3IicyucEtdRsV5yglwc3GyUfbAfpSeD0FJ41NbUNSt5wbhqfp1fS+BgnvDFQ==}
    engines: {node: '>= 0.4'}

  is-binary-path@2.1.0:
    resolution: {integrity: sha512-ZMERYes6pDydyuGidse7OsHxtbI7WVeUEozgR/g7rd0xUimYNlvZRE/K2MgZTjWy725IfelLeVcEM97mmtRGXw==}
    engines: {node: '>=8'}

  is-boolean-object@1.2.2:
    resolution: {integrity: sha512-wa56o2/ElJMYqjCjGkXri7it5FbebW5usLw/nPmCMs5DeZ7eziSYZhSmPRn0txqeW4LnAmQQU7FgqLpsEFKM4A==}
    engines: {node: '>= 0.4'}

  is-callable@1.2.7:
    resolution: {integrity: sha512-1BC0BVFhS/p0qtw6enp8e+8OD0UrK0oFLztSjNzhcKA3WDuJxxAPXzPuPtKkjEY9UUoEWlX/8fgKeu2S8i9JTA==}
    engines: {node: '>= 0.4'}

  is-core-module@2.16.1:
    resolution: {integrity: sha512-UfoeMA6fIJ8wTYFEUjelnaGI67v6+N7qXJEvQuIGa99l4xsCruSYOVSQ0uPANn4dAzm8lkYPaKLrrijLq7x23w==}
    engines: {node: '>= 0.4'}

  is-data-view@1.0.2:
    resolution: {integrity: sha512-RKtWF8pGmS87i2D6gqQu/l7EYRlVdfzemCJN/P3UOs//x1QE7mfhvzHIApBTRf7axvT6DMGwSwBXYCT0nfB9xw==}
    engines: {node: '>= 0.4'}

  is-date-object@1.1.0:
    resolution: {integrity: sha512-PwwhEakHVKTdRNVOw+/Gyh0+MzlCl4R6qKvkhuvLtPMggI1WAHt9sOwZxQLSGpUaDnrdyDsomoRgNnCfKNSXXg==}
    engines: {node: '>= 0.4'}

  is-docker@2.2.1:
    resolution: {integrity: sha512-F+i2BKsFrH66iaUFc0woD8sLy8getkwTwtOBjvs56Cx4CgJDeKQeqfz8wAYiSb8JOprWhHH5p77PbmYCvvUuXQ==}
    engines: {node: '>=8'}
    hasBin: true

  is-extglob@2.1.1:
    resolution: {integrity: sha512-SbKbANkN603Vi4jEZv49LeVJMn4yGwsbzZworEoyEiutsN3nJYdbO36zfhGJ6QEDpOZIFkDtnq5JRxmvl3jsoQ==}
    engines: {node: '>=0.10.0'}

  is-finalizationregistry@1.1.1:
    resolution: {integrity: sha512-1pC6N8qWJbWoPtEjgcL2xyhQOP491EQjeUo3qTKcmV8YSDDJrOepfG8pcC7h/QgnQHYSv0mJ3Z/ZWxmatVrysg==}
    engines: {node: '>= 0.4'}

  is-fullwidth-code-point@3.0.0:
    resolution: {integrity: sha512-zymm5+u+sCsSWyD9qNaejV3DFvhCKclKdizYaJUuHA83RLjb7nSuGnddCHGv0hk+KY7BMAlsWeK4Ueg6EV6XQg==}
    engines: {node: '>=8'}

  is-generator-function@1.1.0:
    resolution: {integrity: sha512-nPUB5km40q9e8UfN/Zc24eLlzdSf9OfKByBw9CIdw4H1giPMeA0OIJvbchsCu4npfI2QcMVBsGEBHKZ7wLTWmQ==}
    engines: {node: '>= 0.4'}

  is-glob@4.0.3:
    resolution: {integrity: sha512-xelSayHH36ZgE7ZWhli7pW34hNbNl8Ojv5KVmkJD4hBdD3th8Tfk9vYasLM+mXWOZhFkgZfxhLSnrwRr4elSSg==}
    engines: {node: '>=0.10.0'}

  is-interactive@1.0.0:
    resolution: {integrity: sha512-2HvIEKRoqS62guEC+qBjpvRubdX910WCMuJTZ+I9yvqKU2/12eSL549HMwtabb4oupdj2sMP50k+XJfB/8JE6w==}
    engines: {node: '>=8'}

  is-map@2.0.3:
    resolution: {integrity: sha512-1Qed0/Hr2m+YqxnM09CjA2d/i6YZNfF6R2oRAOj36eUdS6qIV/huPJNSEpKbupewFs+ZsJlxsjjPbc0/afW6Lw==}
    engines: {node: '>= 0.4'}

  is-negative-zero@2.0.3:
    resolution: {integrity: sha512-5KoIu2Ngpyek75jXodFvnafB6DJgr3u8uuK0LEZJjrU19DrMD3EVERaR8sjz8CCGgpZvxPl9SuE1GMVPFHx1mw==}
    engines: {node: '>= 0.4'}

  is-number-object@1.1.1:
    resolution: {integrity: sha512-lZhclumE1G6VYD8VHe35wFaIif+CTy5SJIi5+3y4psDgWu4wPDoBhF8NxUOinEc7pHgiTsT6MaBb92rKhhD+Xw==}
    engines: {node: '>= 0.4'}

  is-number@7.0.0:
    resolution: {integrity: sha512-41Cifkg6e8TylSpdtTpeLVMqvSBEVzTttHvERD741+pnZ8ANv0004MRL43QKPDlK9cGvNp6NZWZUBlbGXYxxng==}
    engines: {node: '>=0.12.0'}

  is-observable@2.1.0:
    resolution: {integrity: sha512-DailKdLb0WU+xX8K5w7VsJhapwHLZ9jjmazqCJq4X12CTgqq73TKnbRcnSLuXYPOoLQgV5IrD7ePiX/h1vnkBw==}
    engines: {node: '>=8'}

  is-potential-custom-element-name@1.0.1:
    resolution: {integrity: sha512-bCYeRA2rVibKZd+s2625gGnGF/t7DSqDs4dP7CrLA1m7jKWz6pps0LpYLJN8Q64HtmPKJ1hrN3nzPNKFEKOUiQ==}

  is-regex@1.2.1:
    resolution: {integrity: sha512-MjYsKHO5O7mCsmRGxWcLWheFqN9DJ/2TmngvjKXihe6efViPqc274+Fx/4fYj/r03+ESvBdTXK0V6tA3rgez1g==}
    engines: {node: '>= 0.4'}

  is-set@2.0.3:
    resolution: {integrity: sha512-iPAjerrse27/ygGLxw+EBR9agv9Y6uLeYVJMu+QNCoouJ1/1ri0mGrcWpfCqFZuzzx3WjtwxG098X+n4OuRkPg==}
    engines: {node: '>= 0.4'}

  is-shared-array-buffer@1.0.4:
    resolution: {integrity: sha512-ISWac8drv4ZGfwKl5slpHG9OwPNty4jOWPRIhBpxOoD+hqITiwuipOQ2bNthAzwA3B4fIjO4Nln74N0S9byq8A==}
    engines: {node: '>= 0.4'}

  is-string@1.1.1:
    resolution: {integrity: sha512-BtEeSsoaQjlSPBemMQIrY1MY0uM6vnS1g5fmufYOtnxLGUZM2178PKbhsk7Ffv58IX+ZtcvoGwccYsh0PglkAA==}
    engines: {node: '>= 0.4'}

  is-symbol@1.1.1:
    resolution: {integrity: sha512-9gGx6GTtCQM73BgmHQXfDmLtfjjTUDSyoxTCbp5WtoixAhfgsDirWIcVQ/IHpvI5Vgd5i/J5F7B9cN/WlVbC/w==}
    engines: {node: '>= 0.4'}

  is-typed-array@1.1.15:
    resolution: {integrity: sha512-p3EcsicXjit7SaskXHs1hA91QxgTw46Fv6EFKKGS5DRFLD8yKnohjF3hxoju94b/OcMZoQukzpPpBE9uLVKzgQ==}
    engines: {node: '>= 0.4'}

  is-unicode-supported@0.1.0:
    resolution: {integrity: sha512-knxG2q4UC3u8stRGyAVJCOdxFmv5DZiRcdlIaAQXAbSfJya+OhopNotLQrstBhququ4ZpuKbDc/8S6mgXgPFPw==}
    engines: {node: '>=10'}

  is-weakmap@2.0.2:
    resolution: {integrity: sha512-K5pXYOm9wqY1RgjpL3YTkF39tni1XajUIkawTLUo9EZEVUFga5gSQJF8nNS7ZwJQ02y+1YCNYcMh+HIf1ZqE+w==}
    engines: {node: '>= 0.4'}

  is-weakref@1.1.1:
    resolution: {integrity: sha512-6i9mGWSlqzNMEqpCp93KwRS1uUOodk2OJ6b+sq7ZPDSy2WuI5NFIxp/254TytR8ftefexkWn5xNiHUNpPOfSew==}
    engines: {node: '>= 0.4'}

  is-weakset@2.0.4:
    resolution: {integrity: sha512-mfcwb6IzQyOKTs84CQMrOwW4gQcaTOAWJ0zzJCl2WSPDrWk/OzDaImWFH3djXhb24g4eudZfLRozAvPGw4d9hQ==}
    engines: {node: '>= 0.4'}

  is-wsl@2.2.0:
    resolution: {integrity: sha512-fKzAra0rGJUUBwGBgNkHZuToZcn+TtXHpeCgmkMJMMYx1sQDYaCSyjJBSCa2nH1DGm7s3n1oBnohoVTBaN7Lww==}
    engines: {node: '>=8'}

  isarray@2.0.5:
    resolution: {integrity: sha512-xHjhDr3cNBK0BzdUJSPXZntQUx/mwMS5Rw4A7lPJ90XGAO6ISP/ePDNuo0vhqOZU+UD5JoodwCAAoZQd3FeAKw==}

  isexe@2.0.0:
    resolution: {integrity: sha512-RHxMLp9lnKHGHRng9QFhRCMbYAcVpn69smSGcq3f36xjgVVWThj4qqLbTLlq7Ssj8B+fIQ1EuCEGI2lKsyQeIw==}

  iterator.prototype@1.1.5:
    resolution: {integrity: sha512-H0dkQoCa3b2VEeKQBOxFph+JAbcrQdE7KC0UkqwpLmv2EC4P41QXP+rqo9wYodACiG5/WM5s9oDApTU8utwj9g==}
    engines: {node: '>= 0.4'}

  jake@10.9.4:
    resolution: {integrity: sha512-wpHYzhxiVQL+IV05BLE2Xn34zW1S223hvjtqk0+gsPrwd/8JNLXJgZZM/iPFsYc1xyphF+6M6EvdE5E9MBGkDA==}
    engines: {node: '>=10'}
    hasBin: true

  jiti@2.5.1:
    resolution: {integrity: sha512-twQoecYPiVA5K/h6SxtORw/Bs3ar+mLUtoPSc7iMXzQzK8d7eJ/R09wmTwAjiamETn1cXYPGfNnu7DMoHgu12w==}
    hasBin: true

  js-tokens@4.0.0:
    resolution: {integrity: sha512-RdJUflcE3cUzKiMqQgsCu06FPu9UdIJO0beYbPhHN4k6apgJtifcoCtT9bcxOpYBtpD2kCM6Sbzg4CausW/PKQ==}

  js-yaml@4.1.0:
    resolution: {integrity: sha512-wpxZs9NoxZaJESJGIZTyDEaYpl0FKSA+FB9aJiyemKhMwkxQg63h4T1KJgUGHpTqPDNRcmmYLugrRjJlBtWvRA==}

  jsdom@26.1.0:
    resolution: {integrity: sha512-Cvc9WUhxSMEo4McES3P7oK3QaXldCfNWp7pl2NNeiIFlCoLr3kfq9kb1fxftiwk1FLV7CvpvDfonxtzUDeSOPg==}
    engines: {node: '>=18'}
    peerDependencies:
      canvas: ^3.0.0
    peerDependenciesMeta:
      canvas:
        optional: true

  json-buffer@3.0.1:
    resolution: {integrity: sha512-4bV5BfR2mqfQTJm+V5tPPdf+ZpuhiIvTuAB5g8kcrXOZpTT/QwwVRWBywX1ozr6lEuPdbHxwaJlm9G6mI2sfSQ==}

  json-schema-traverse@0.4.1:
    resolution: {integrity: sha512-xbbCH5dCYU5T8LcEhhuh7HJ88HXuW3qsI3Y0zOZFKfZEHcpWiHU/Jxzk629Brsab/mMiHQti9wMP+845RPe3Vg==}

  json-stable-stringify-without-jsonify@1.0.1:
    resolution: {integrity: sha512-Bdboy+l7tA3OGW6FjyFHWkP5LuByj1Tk33Ljyq0axyzdk9//JSi2u3fP1QSmd1KNwq6VOKYGlAu87CisVir6Pw==}

  jsonfile@6.2.0:
    resolution: {integrity: sha512-FGuPw30AdOIUTRMC2OMRtQV+jkVj2cfPqSeWXv1NEAJ1qZ5zb1X6z1mFhbfOB/iy3ssJCD+3KuZ8r8C3uVFlAg==}

  jsx-ast-utils@3.3.5:
    resolution: {integrity: sha512-ZZow9HBI5O6EPgSJLUb8n2NKgmVWTwCvHGwFuJlMjvLFqlGG6pjirPhtdsseaLZjSibD8eegzmYpUZwoIlj2cQ==}
    engines: {node: '>=4.0'}

  keyv@4.5.4:
    resolution: {integrity: sha512-oxVHkHR/EJf2CNXnWxRLW6mg7JyCCUcG0DtEGmL2ctUo1PNTin1PUil+r/+4r5MpVgC/fn1kjsx7mjSujKqIpw==}

  levn@0.4.1:
    resolution: {integrity: sha512-+bT2uH4E5LGE7h/n3evcS/sQlJXCpIp6ym8OWJ5eV6+67Dsql/LaaT7qJBAt2rzfoa/5QBGBhxDix1dMt2kQKQ==}
    engines: {node: '>= 0.8.0'}

  lightningcss-darwin-arm64@1.30.1:
    resolution: {integrity: sha512-c8JK7hyE65X1MHMN+Viq9n11RRC7hgin3HhYKhrMyaXflk5GVplZ60IxyoVtzILeKr+xAJwg6zK6sjTBJ0FKYQ==}
    engines: {node: '>= 12.0.0'}
    cpu: [arm64]
    os: [darwin]

  lightningcss-darwin-x64@1.30.1:
    resolution: {integrity: sha512-k1EvjakfumAQoTfcXUcHQZhSpLlkAuEkdMBsI/ivWw9hL+7FtilQc0Cy3hrx0AAQrVtQAbMI7YjCgYgvn37PzA==}
    engines: {node: '>= 12.0.0'}
    cpu: [x64]
    os: [darwin]

  lightningcss-freebsd-x64@1.30.1:
    resolution: {integrity: sha512-kmW6UGCGg2PcyUE59K5r0kWfKPAVy4SltVeut+umLCFoJ53RdCUWxcRDzO1eTaxf/7Q2H7LTquFHPL5R+Gjyig==}
    engines: {node: '>= 12.0.0'}
    cpu: [x64]
    os: [freebsd]

  lightningcss-linux-arm-gnueabihf@1.30.1:
    resolution: {integrity: sha512-MjxUShl1v8pit+6D/zSPq9S9dQ2NPFSQwGvxBCYaBYLPlCWuPh9/t1MRS8iUaR8i+a6w7aps+B4N0S1TYP/R+Q==}
    engines: {node: '>= 12.0.0'}
    cpu: [arm]
    os: [linux]

  lightningcss-linux-arm64-gnu@1.30.1:
    resolution: {integrity: sha512-gB72maP8rmrKsnKYy8XUuXi/4OctJiuQjcuqWNlJQ6jZiWqtPvqFziskH3hnajfvKB27ynbVCucKSm2rkQp4Bw==}
    engines: {node: '>= 12.0.0'}
    cpu: [arm64]
    os: [linux]

  lightningcss-linux-arm64-musl@1.30.1:
    resolution: {integrity: sha512-jmUQVx4331m6LIX+0wUhBbmMX7TCfjF5FoOH6SD1CttzuYlGNVpA7QnrmLxrsub43ClTINfGSYyHe2HWeLl5CQ==}
    engines: {node: '>= 12.0.0'}
    cpu: [arm64]
    os: [linux]

  lightningcss-linux-x64-gnu@1.30.1:
    resolution: {integrity: sha512-piWx3z4wN8J8z3+O5kO74+yr6ze/dKmPnI7vLqfSqI8bccaTGY5xiSGVIJBDd5K5BHlvVLpUB3S2YCfelyJ1bw==}
    engines: {node: '>= 12.0.0'}
    cpu: [x64]
    os: [linux]

  lightningcss-linux-x64-musl@1.30.1:
    resolution: {integrity: sha512-rRomAK7eIkL+tHY0YPxbc5Dra2gXlI63HL+v1Pdi1a3sC+tJTcFrHX+E86sulgAXeI7rSzDYhPSeHHjqFhqfeQ==}
    engines: {node: '>= 12.0.0'}
    cpu: [x64]
    os: [linux]

  lightningcss-win32-arm64-msvc@1.30.1:
    resolution: {integrity: sha512-mSL4rqPi4iXq5YVqzSsJgMVFENoa4nGTT/GjO2c0Yl9OuQfPsIfncvLrEW6RbbB24WtZ3xP/2CCmI3tNkNV4oA==}
    engines: {node: '>= 12.0.0'}
    cpu: [arm64]
    os: [win32]

  lightningcss-win32-x64-msvc@1.30.1:
    resolution: {integrity: sha512-PVqXh48wh4T53F/1CCu8PIPCxLzWyCnn/9T5W1Jpmdy5h9Cwd+0YQS6/LwhHXSafuc61/xg9Lv5OrCby6a++jg==}
    engines: {node: '>= 12.0.0'}
    cpu: [x64]
    os: [win32]

  lightningcss@1.30.1:
    resolution: {integrity: sha512-xi6IyHML+c9+Q3W0S4fCQJOym42pyurFiJUHEcEyHS0CeKzia4yZDEsLlqOFykxOdHpNy0NmvVO31vcSqAxJCg==}
    engines: {node: '>= 12.0.0'}

  lilconfig@3.1.3:
    resolution: {integrity: sha512-/vlFKAoH5Cgt3Ie+JLhRbwOsCQePABiU3tJ1egGvyQ+33R/vcwM2Zl2QR/LzjsBeItPt3oSVXapn+m4nQDvpzw==}
    engines: {node: '>=14'}

  locate-path@6.0.0:
    resolution: {integrity: sha512-iPZK6eYjbxRu3uB4/WZ3EsEIMJFMqAoopl3R+zuq0UjcAm/MO6KCweDgPfP3elTztoKP3KtnVHxTn2NHBSDVUw==}
    engines: {node: '>=10'}

  lodash.merge@4.6.2:
    resolution: {integrity: sha512-0KpjqXRVvrYyCsX1swR/XTK0va6VQkQM6MNo7PqW77ByjAhoARA8EfrP1N4+KlKj8YS0ZUCtRT/YUuhyYDujIQ==}

  lodash@4.17.21:
    resolution: {integrity: sha512-v2kDEe57lecTulaDIuNTPy3Ry4gLGJ6Z1O3vE1krgXZNrsQ+LFTGHVxVjcXPs17LhbZVGedAJv8XZ1tvj5FvSg==}

  log-symbols@4.1.0:
    resolution: {integrity: sha512-8XPvpAA8uyhfteu8pIvQxpJZ7SYYdpUivZpGy6sFsBuKRY/7rQGavedeB8aK+Zkyq6upMFVL/9AW6vOYzfRyLg==}
    engines: {node: '>=10'}

  loose-envify@1.4.0:
    resolution: {integrity: sha512-lyuxPGr/Wfhrlem2CL/UcnUc1zcqKAImBDzukY7Y5F/yQiNdko6+fRLevlw1HgMySw7f611UIY408EtxRSoK3Q==}

  loupe@3.2.1:
    resolution: {integrity: sha512-CdzqowRJCeLU72bHvWqwRBBlLcMEtIvGrlvef74kMnV2AolS9Y8xUv1I0U/MNAWMhBlKIoyuEgoJ0t/bbwHbLQ==}

  lru-cache@10.4.3:
    resolution: {integrity: sha512-JNAzZcXrCt42VGLuYz0zfAzDfAvJWW6AfYlDBQyDV5DClI2m5sAmK+OIO7s59XfsRsWHp02jAJrRadPRGTt6SQ==}

  lucide-react@0.544.0:
    resolution: {integrity: sha512-t5tS44bqd825zAW45UQxpG2CvcC4urOwn2TrwSH8u+MjeE+1NnWl6QqeQ/6NdjMqdOygyiT9p3Ev0p1NJykxjw==}
    peerDependencies:
      react: ^16.5.1 || ^17.0.0 || ^18.0.0 || ^19.0.0

  lz-string@1.5.0:
    resolution: {integrity: sha512-h5bgJWpxJNswbU7qCrV0tIKQCaS3blPDrqKWx+QxzuzL1zGUzij9XCWLrSLsJPu5t+eWA/ycetzYAO5IOMcWAQ==}
    hasBin: true

  magic-string@0.30.19:
    resolution: {integrity: sha512-2N21sPY9Ws53PZvsEpVtNuSW+ScYbQdp4b9qUaL+9QkHUrGFKo56Lg9Emg5s9V/qrtNBmiR01sYhUOwu3H+VOw==}

  math-intrinsics@1.1.0:
    resolution: {integrity: sha512-/IXtbwEk5HTPyEwyKX6hGkYXxM9nbj64B+ilVJnC/R6B0pH5G4V3b0pVbL7DBj4tkhBAppbQUlf6F6Xl9LHu1g==}
    engines: {node: '>= 0.4'}

  merge2@1.4.1:
    resolution: {integrity: sha512-8q7VEgMJW4J8tcfVPy8g09NcQwZdbwFEqhe/WZkoIzjn/3TGDwtOCYtXGxA3O8tPzpczCCDgv+P2P5y00ZJOOg==}
    engines: {node: '>= 8'}

  micromatch@4.0.8:
    resolution: {integrity: sha512-PXwfBhYu0hBCPw8Dn0E+WDYb7af3dSLVWKi3HGv84IdF4TyFoC0ysxFd0Goxw7nSv4T/PzEJQxsYsEiFCKo2BA==}
    engines: {node: '>=8.6'}

  mimic-fn@2.1.0:
    resolution: {integrity: sha512-OqbOk5oEQeAZ8WXWydlu9HJjz9WVdEIvamMCcXmuqUYjTknH/sqsWvhQ3vgwKFRR1HpjvNBKQ37nbJgYzGqGcg==}
    engines: {node: '>=6'}

  minimatch@3.1.2:
    resolution: {integrity: sha512-J7p63hRiAjw1NDEww1W7i37+ByIrOWO5XQQAzZ3VOcL0PNybwpfmV/N05zFAzwQ9USyEcX6t3UO+K5aqBQOIHw==}

  minimatch@5.1.6:
    resolution: {integrity: sha512-lKwV/1brpG6mBUFHtb7NUmtABCb2WZZmm2wNiOA5hAb8VdCS4B3dtMWyvcoViccwAW/COERjXLt0zP1zXUN26g==}
    engines: {node: '>=10'}

  minimatch@9.0.5:
    resolution: {integrity: sha512-G6T0ZX48xgozx7587koeX9Ys2NYy6Gmv//P89sEte9V9whIapMNF4idKxnW2QtCcLiTWlb/wfCabAtAFWhhBow==}
    engines: {node: '>=16 || 14 >=14.17'}

  minipass@7.1.2:
    resolution: {integrity: sha512-qOOzS1cBTWYF4BH8fVePDBOO9iptMnGUEZwNc/cMWnTV2nVLZ7VoNWEPHkYczZA0pdoA7dl6e7FL659nX9S2aw==}
    engines: {node: '>=16 || 14 >=14.17'}

  minizlib@3.0.2:
    resolution: {integrity: sha512-oG62iEk+CYt5Xj2YqI5Xi9xWUeZhDI8jjQmC5oThVH5JGCTgIjr7ciJDzC7MBzYd//WvR1OTmP5Q38Q8ShQtVA==}
    engines: {node: '>= 18'}

  mkdirp@3.0.1:
    resolution: {integrity: sha512-+NsyUUAZDmo6YVHzL/stxSu3t9YS1iljliy3BSDrXJ/dkn1KYdmtZODGGjLcc9XLgVVpH4KshHB8XmZgMhaBXg==}
    engines: {node: '>=10'}
    hasBin: true

  mri@1.2.0:
    resolution: {integrity: sha512-tzzskb3bG8LvYGFF/mDTpq3jpI6Q9wc3LEmBaghu+DdCssd1FakN7Bc0hVNmEyGq1bq3RgfkCb3cmQLpNPOroA==}
    engines: {node: '>=4'}

  ms@2.1.3:
    resolution: {integrity: sha512-6FlzubTLZG3J2a/NVCAleEhjzq5oxgHyaCU9yYXvcLsvoVaHJq/s5xXI6/XXP6tz7R9xAOtHnSO/tXtF3WRTlA==}

  mute-stream@0.0.8:
    resolution: {integrity: sha512-nnbWWOkoWyUsTjKrhgD0dcz22mdkSnpYqbEjIm2nhwhuxlSkpywJmBo8h0ZqJdkp73mb90SssHkN4rsRaBAfAA==}

  nanoid@3.3.11:
    resolution: {integrity: sha512-N8SpfPUnUp1bK+PMYW8qSWdl9U+wwNWI4QKxOYDy9JAro3WMX7p2OeVRF9v+347pnakNevPmiHhNmZ2HbFA76w==}
    engines: {node: ^10 || ^12 || ^13.7 || ^14 || >=15.0.1}

  natural-compare@1.4.0:
    resolution: {integrity: sha512-OWND8ei3VtNC9h7V60qff3SVobHr996CTwgxubgyQYEpg290h9J0buyECNNJexkFm5sOajh5G116RYA1c8ZMSw==}

  next@15.5.0:
    resolution: {integrity: sha512-N1lp9Hatw3a9XLt0307lGB4uTKsXDhyOKQo7uYMzX4i0nF/c27grcGXkLdb7VcT8QPYLBa8ouIyEoUQJ2OyeNQ==}
    engines: {node: ^18.18.0 || ^19.8.0 || >= 20.0.0}
    hasBin: true
    peerDependencies:
      '@opentelemetry/api': ^1.1.0
      '@playwright/test': ^1.51.1
      babel-plugin-react-compiler: '*'
      react: ^18.2.0 || 19.0.0-rc-de68d2f4-20241204 || ^19.0.0
      react-dom: ^18.2.0 || 19.0.0-rc-de68d2f4-20241204 || ^19.0.0
      sass: ^1.3.0
    peerDependenciesMeta:
      '@opentelemetry/api':
        optional: true
      '@playwright/test':
        optional: true
      babel-plugin-react-compiler:
        optional: true
      sass:
        optional: true

  node-addon-api@7.1.1:
    resolution: {integrity: sha512-5m3bsyrjFWE1xf7nz7YXdN4udnVtXK6/Yfgn5qnahL6bCkf2yKt4k3nuTKAtT4r3IG8JNR2ncsIMdZuAzJjHQQ==}

  normalize-path@3.0.0:
    resolution: {integrity: sha512-6eZs5Ls3WtCisHWp9S2GUy8dqkpGi4BVSz3GaqiE6ezub0512ESztXUwUB6C6IKbQkY2Pnb/mD4WYojCRwcwLA==}
    engines: {node: '>=0.10.0'}

  nwsapi@2.2.22:
    resolution: {integrity: sha512-ujSMe1OWVn55euT1ihwCI1ZcAaAU3nxUiDwfDQldc51ZXaB9m2AyOn6/jh1BLe2t/G8xd6uKG1UBF2aZJeg2SQ==}

  object-assign@4.1.1:
    resolution: {integrity: sha512-rJgTQnkUnH1sFw8yT6VSU3zD3sWmu6sZhIseY8VX+GRu3P6F7Fu+JNDoXfklElbLJSnc3FUQHVe4cU5hj+BcUg==}
    engines: {node: '>=0.10.0'}

  object-inspect@1.13.4:
    resolution: {integrity: sha512-W67iLl4J2EXEGTbfeHCffrjDfitvLANg0UlX3wFUUSTx92KXRFegMHUVgSqE+wvhAbi4WqjGg9czysTV2Epbew==}
    engines: {node: '>= 0.4'}

  object-keys@1.1.1:
    resolution: {integrity: sha512-NuAESUOUMrlIXOfHKzD6bpPu3tYt3xvjNdRIQ+FeT0lNb4K8WR70CaDxhuNguS2XG+GjkyMwOzsN5ZktImfhLA==}
    engines: {node: '>= 0.4'}

  object.assign@4.1.7:
    resolution: {integrity: sha512-nK28WOo+QIjBkDduTINE4JkF/UJJKyf2EJxvJKfblDpyg0Q+pkOHNTL0Qwy6NP6FhE/EnzV73BxxqcJaXY9anw==}
    engines: {node: '>= 0.4'}

  object.entries@1.1.9:
    resolution: {integrity: sha512-8u/hfXFRBD1O0hPUjioLhoWFHRmt6tKA4/vZPyckBr18l1KE9uHrFaFaUi8MDRTpi4uak2goyPTSNJLXX2k2Hw==}
    engines: {node: '>= 0.4'}

  object.fromentries@2.0.8:
    resolution: {integrity: sha512-k6E21FzySsSK5a21KRADBd/NGneRegFO5pLHfdQLpRDETUNJueLXs3WCzyQ3tFRDYgbq3KHGXfTbi2bs8WQ6rQ==}
    engines: {node: '>= 0.4'}

  object.values@1.2.1:
    resolution: {integrity: sha512-gXah6aZrcUxjWg2zR2MwouP2eHlCBzdV4pygudehaKXSGW4v2AsRQUK+lwwXhii6KFZcunEnmSUoYp5CXibxtA==}
    engines: {node: '>= 0.4'}

  observable-fns@0.6.1:
    resolution: {integrity: sha512-9gRK4+sRWzeN6AOewNBTLXir7Zl/i3GB6Yl26gK4flxz8BXVpD3kt8amREmWNb0mxYOGDotvE5a4N+PtGGKdkg==}

  onetime@5.1.2:
    resolution: {integrity: sha512-kbpaSSGJTWdAY5KPVeMOKXSrPtr8C8C7wodJbcsd51jRnmD+GZu8Y0VoU6Dm5Z4vWr0Ig/1NKuWRKf7j5aaYSg==}
    engines: {node: '>=6'}

  optionator@0.9.4:
    resolution: {integrity: sha512-6IpQ7mKUxRcZNLIObR0hz7lxsapSSIYNZJwXPGeF0mTVqGKFIXj1DQcMoT22S3ROcLyY/rz0PWaWZ9ayWmad9g==}
    engines: {node: '>= 0.8.0'}

  ora@5.4.1:
    resolution: {integrity: sha512-5b6Y85tPxZZ7QytO+BQzysW31HJku27cRIlkbAXaNx+BdcVi+LlRFmVXzeF6a7JCwJpyw5c4b+YSVImQIrBpuQ==}
    engines: {node: '>=10'}

  own-keys@1.0.1:
    resolution: {integrity: sha512-qFOyK5PjiWZd+QQIh+1jhdb9LpxTF0qs7Pm8o5QHYZ0M3vKqSqzsZaEB6oWlxZ+q2sJBMI/Ktgd2N5ZwQoRHfg==}
    engines: {node: '>= 0.4'}

  p-limit@3.1.0:
    resolution: {integrity: sha512-TYOanM3wGwNGsZN2cVTYPArw454xnXj5qmWF1bEoAc4+cU/ol7GVh7odevjp1FNHduHc3KZMcFduxU5Xc6uJRQ==}
    engines: {node: '>=10'}

  p-locate@5.0.0:
    resolution: {integrity: sha512-LaNjtRWUBY++zB5nE/NwcaoMylSPk+S+ZHNB1TzdbMJMny6dynpAGt7X/tl/QYq3TIeE6nxHppbo2LGymrG5Pw==}
    engines: {node: '>=10'}

  parent-module@1.0.1:
    resolution: {integrity: sha512-GQ2EWRpQV8/o+Aw8YqtfZZPfNRWZYkbidE9k5rpl/hC3vtHHBfGm2Ifi6qWV+coDGkrUKZAxE3Lot5kcsRlh+g==}
    engines: {node: '>=6'}

  parse5@7.3.0:
    resolution: {integrity: sha512-IInvU7fabl34qmi9gY8XOVxhYyMyuH2xUNpb2q8/Y+7552KlejkRvqvD19nMoUW/uQGGbqNpA6Tufu5FL5BZgw==}

  path-exists@4.0.0:
    resolution: {integrity: sha512-ak9Qy5Q7jYb2Wwcey5Fpvg2KoAc/ZIhLSLOSBmRmygPsGwkVVt0fZa0qrtMz+m6tJTAHfZQ8FnmB4MG4LWy7/w==}
    engines: {node: '>=8'}

  path-key@3.1.1:
    resolution: {integrity: sha512-ojmeN0qd+y0jszEtoY48r0Peq5dwMEkIlCOu6Q5f41lfkswXuKtYrhgoTpLnyIcHm24Uhqx+5Tqm2InSwLhE6Q==}
    engines: {node: '>=8'}

  path-parse@1.0.7:
    resolution: {integrity: sha512-LDJzPVEEEPR+y48z93A0Ed0yXb8pAByGWo/k5YYdYgpY2/2EsOsksJrq7lOHxryrVOn1ejG6oAp8ahvOIQD8sw==}

  pathe@1.1.2:
    resolution: {integrity: sha512-whLdWMYL2TwI08hn8/ZqAbrVemu0LNaNNJZX73O6qaIdCTfXutsLhMkjdENX0qhsQ9uIimo4/aQOmXkoon2nDQ==}

  pathval@2.0.1:
    resolution: {integrity: sha512-//nshmD55c46FuFw26xV/xFAaB5HF9Xdap7HJBBnrKdAd6/GxDBaNA1870O79+9ueg61cZLSVc+OaFlfmObYVQ==}
    engines: {node: '>= 14.16'}

  picocolors@1.1.1:
    resolution: {integrity: sha512-xceH2snhtb5M9liqDsmEw56le376mTZkEX/jEb/RxNFyegNul7eNslCXP9FDj/Lcu0X8KEyMceP2ntpaHrDEVA==}

  picomatch@2.3.1:
    resolution: {integrity: sha512-JU3teHTNjmE2VCGFzuY8EXzCDVwEqB2a8fsIvwaStHhAWJEeVd1o1QD80CU6+ZdEXXSLbSsuLwJjkCBWqRQUVA==}
    engines: {node: '>=8.6'}

  picomatch@4.0.3:
    resolution: {integrity: sha512-5gTmgEY/sqK6gFXLIsQNH19lWb4ebPDLA4SdLP7dsWkIXHWlG66oPuVvXSGFPppYZz8ZDZq0dYYrbHfBCVUb1Q==}
    engines: {node: '>=12'}

  playwright-core@1.55.0:
    resolution: {integrity: sha512-GvZs4vU3U5ro2nZpeiwyb0zuFaqb9sUiAJuyrWpcGouD8y9/HLgGbNRjIph7zU9D3hnPaisMl9zG9CgFi/biIg==}
    engines: {node: '>=18'}
    hasBin: true

  playwright@1.55.0:
    resolution: {integrity: sha512-sdCWStblvV1YU909Xqx0DhOjPZE4/5lJsIS84IfN9dAZfcl/CIZ5O8l3o0j7hPMjDvqoTF8ZUcc+i/GL5erstA==}
    engines: {node: '>=18'}
    hasBin: true

  possible-typed-array-names@1.1.0:
    resolution: {integrity: sha512-/+5VFTchJDoVj3bhoqi6UeymcD00DAwb1nJwamzPvHEszJ4FpF6SNNbUbOS8yI56qHzdV8eK0qEfOSiodkTdxg==}
    engines: {node: '>= 0.4'}

  postcss@8.4.31:
    resolution: {integrity: sha512-PS08Iboia9mts/2ygV3eLpY5ghnUcfLV/EXTOW1E2qYxJKGGBUtNjN76FYHnMs36RmARn41bC0AZmn+rR0OVpQ==}
    engines: {node: ^10 || ^12 || >=14}

  postcss@8.5.6:
    resolution: {integrity: sha512-3Ybi1tAuwAP9s0r1UQ2J4n5Y0G05bJkpUIO0/bI9MhwmD70S5aTWbXGBwxHrelT+XM1k6dM0pk+SwNkpTRN7Pg==}
    engines: {node: ^10 || ^12 || >=14}

  prelude-ls@1.2.1:
    resolution: {integrity: sha512-vkcDPrRZo1QZLbn5RLGPpg/WmIQ65qoWWhcGKf/b5eplkkarX0m9z8ppCat4mlOqUsWpyNuYgO3VRyrYHSzX5g==}
    engines: {node: '>= 0.8.0'}

  prettier@3.0.3:
    resolution: {integrity: sha512-L/4pUDMxcNa8R/EthV08Zt42WBO4h1rarVtK0K+QJG0X187OLo7l699jWw0GKuwzkPQ//jMFA/8Xm6Fh3J/DAg==}
    engines: {node: '>=14'}
    hasBin: true

  prettier@3.2.5:
    resolution: {integrity: sha512-3/GWa9aOC0YeD7LUfvOG2NiDyhOWRvt1k+rcKhOuYnMY24iiCphgneUfJDyFXd6rZCAnuLBv6UeAULtrhT/F4A==}
    engines: {node: '>=14'}
    hasBin: true

  prettier@3.6.2:
    resolution: {integrity: sha512-I7AIg5boAr5R0FFtJ6rCfD+LFsWHp81dolrFD8S79U9tb8Az2nGrJncnMSnys+bpQJfRUzqs9hnA81OAA3hCuQ==}
    engines: {node: '>=14'}

  pretty-format@27.5.1:
    resolution: {integrity: sha512-Qb1gy5OrP5+zDf2Bvnzdl3jsTf1qXVMazbvCoKhtKqVs4/YK4ozX4gKQJJVyNe+cajNPn0KoC0MC3FUmaHWEmQ==}
    engines: {node: ^10.13.0 || ^12.13.0 || ^14.15.0 || >=15.0.0}

  prop-types@15.8.1:
    resolution: {integrity: sha512-oj87CgZICdulUohogVAR7AjlC0327U4el4L6eAvOqCeudMDVU0NThNaV+b9Df4dXgSP1gXMTnPdhfe/2qDH5cg==}

  punycode@2.3.1:
    resolution: {integrity: sha512-vYt7UD1U9Wg6138shLtLOvdAu+8DsC/ilFtEVHcH+wydcSpNE20AfSOduf6MkRFahL5FY7X1oU7nKVZFtfq8Fg==}
    engines: {node: '>=6'}

  queue-microtask@1.2.3:
    resolution: {integrity: sha512-NuaNSa6flKT5JaSYQzJok04JzTL1CA6aGhv5rfLW3PgqA+M2ChpZQnAC8h8i4ZFkBS8X5RqkDBHA7r4hej3K9A==}

  react-dom@19.1.0:
    resolution: {integrity: sha512-Xs1hdnE+DyKgeHJeJznQmYMIBG3TKIHJJT95Q58nHLSrElKlGQqDTR2HQ9fx5CN/Gk6Vh/kupBTDLU11/nDk/g==}
    peerDependencies:
      react: ^19.1.0

  react-is@16.13.1:
    resolution: {integrity: sha512-24e6ynE2H+OKt4kqsOvNd8kBpV65zoxbA4BVsEOB3ARVWQki/DHzaUoC5KuON/BiccDaCCTZBuOcfZs70kR8bQ==}

  react-is@17.0.2:
    resolution: {integrity: sha512-w2GsyukL62IJnlaff/nRegPQR94C/XXamvMWmSHRJ4y7Ts/4ocGRmTHvOs8PSE6pB3dWOrD/nueuU5sduBsQ4w==}

  react@19.1.0:
    resolution: {integrity: sha512-FS+XFBNvn3GTAWq26joslQgWNoFu08F4kl0J4CgdNKADkdSGXQyTCnKteIAJy96Br6YbpEU1LSzV5dYtjMkMDg==}
    engines: {node: '>=0.10.0'}

  readable-stream@3.6.2:
    resolution: {integrity: sha512-9u/sniCrY3D5WdsERHzHE4G2YCXqoG5FTHUiCC4SIbr6XcLZBY05ya9EKjYek9O5xOAwjGq+1JdGBAS7Q9ScoA==}
    engines: {node: '>= 6'}

  readdirp@3.6.0:
    resolution: {integrity: sha512-hOS089on8RduqdbhvQ5Z37A0ESjsqz6qnRcffsMU3495FuTdqSm+7bhJ29JvIOsBDEEnan5DPu9t3To9VRlMzA==}
    engines: {node: '>=8.10.0'}

  reflect.getprototypeof@1.0.10:
    resolution: {integrity: sha512-00o4I+DVrefhv+nX0ulyi3biSHCPDe+yLv5o/p6d/UVlirijB8E16FtfwSAi4g3tcqrQ4lRAqQSoFEZJehYEcw==}
    engines: {node: '>= 0.4'}

  regexp.prototype.flags@1.5.4:
    resolution: {integrity: sha512-dYqgNSZbDwkaJ2ceRd9ojCGjBq+mOm9LmtXnAnEGyHhN/5R7iDW2TRw3h+o/jCFxus3P2LfWIIiwowAjANm7IA==}
    engines: {node: '>= 0.4'}

  resolve-from@4.0.0:
    resolution: {integrity: sha512-pb/MYmXstAkysRFx8piNI1tGFNQIFA3vkE3Gq4EuA1dF6gHp/+vgZqsCGJapvy8N3Q+4o7FwvquPJcnZ7RYy4g==}
    engines: {node: '>=4'}

  resolve@2.0.0-next.5:
    resolution: {integrity: sha512-U7WjGVG9sH8tvjW5SmGbQuui75FiyjAX72HX15DwBBwF9dNiQZRQAg9nnPhYy+TUnE0+VcrttuvNI8oSxZcocA==}

  restore-cursor@3.1.0:
    resolution: {integrity: sha512-l+sSefzHpj5qimhFSE5a8nufZYAM3sBSVMAPtYkmC+4EH2anSGaEMXSD0izRQbu9nfyQ9y5JrVmp7E8oZrUjvA==}
    engines: {node: '>=8'}

  reusify@1.1.0:
    resolution: {integrity: sha512-g6QUff04oZpHs0eG5p83rFLhHeV00ug/Yf9nZM6fLeUrPguBTkTQOdpAWWspMh55TZfVQDPaN3NQJfbVRAxdIw==}
    engines: {iojs: '>=1.0.0', node: '>=0.10.0'}

  rollup@4.50.1:
    resolution: {integrity: sha512-78E9voJHwnXQMiQdiqswVLZwJIzdBKJ1GdI5Zx6XwoFKUIk09/sSrr+05QFzvYb8q6Y9pPV45zzDuYa3907TZA==}
    engines: {node: '>=18.0.0', npm: '>=8.0.0'}
    hasBin: true

  rrweb-cssom@0.8.0:
    resolution: {integrity: sha512-guoltQEx+9aMf2gDZ0s62EcV8lsXR+0w8915TC3ITdn2YueuNjdAYh/levpU9nFaoChh9RUS5ZdQMrKfVEN9tw==}

  run-async@2.4.1:
    resolution: {integrity: sha512-tvVnVv01b8c1RrA6Ep7JkStj85Guv/YrMcwqYQnwjsAS2cTmmPGBBjAjpCW7RrSodNSoE2/qg9O4bceNvUuDgQ==}
    engines: {node: '>=0.12.0'}

  run-parallel@1.2.0:
    resolution: {integrity: sha512-5l4VyZR86LZ/lDxZTR6jqL8AFE2S0IFLMP26AbjsLVADxHdhB/c0GUsH+y39UfCi3dzz8OlQuPmnaJOMoDHQBA==}

  rxjs@7.8.2:
    resolution: {integrity: sha512-dhKf903U/PQZY6boNNtAGdWbG85WAbjT/1xYoZIC7FAY0yWapOBQVsVrDl58W86//e1VpMNBtRV4MaXfdMySFA==}

  safe-array-concat@1.1.3:
    resolution: {integrity: sha512-AURm5f0jYEOydBj7VQlVvDrjeFgthDdEF5H1dP+6mNpoXOMo1quQqJ4wvJDyRZ9+pO3kGWoOdmV08cSv2aJV6Q==}
    engines: {node: '>=0.4'}

  safe-buffer@5.2.1:
    resolution: {integrity: sha512-rp3So07KcdmmKbGvgaNxQSJr7bGVSVk5S9Eq1F+ppbRo70+YeaDxkw5Dd8NPN+GD6bjnYm2VuPuCXmpuYvmCXQ==}

  safe-push-apply@1.0.0:
    resolution: {integrity: sha512-iKE9w/Z7xCzUMIZqdBsp6pEQvwuEebH4vdpjcDWnyzaI6yl6O9FHvVpmGelvEHNsoY6wGblkxR6Zty/h00WiSA==}
    engines: {node: '>= 0.4'}

  safe-regex-test@1.1.0:
    resolution: {integrity: sha512-x/+Cz4YrimQxQccJf5mKEbIa1NzeCRNI5Ecl/ekmlYaampdNLPalVyIcCZNNH3MvmqBugV5TMYZXv0ljslUlaw==}
    engines: {node: '>= 0.4'}

  safer-buffer@2.1.2:
    resolution: {integrity: sha512-YZo3K82SD7Riyi0E1EQPojLz7kpepnSQI9IyPbHHg1XXXevb5dJI7tpyN2ADxGcQbHG7vcyRHk0cbwqcQriUtg==}

  saxes@6.0.0:
    resolution: {integrity: sha512-xAg7SOnEhrm5zI3puOOKyy1OMcMlIJZYNJY7xLBwSze0UjhPLnWfj2GF2EpT0jmzaJKIWKHLsaSSajf35bcYnA==}
    engines: {node: '>=v12.22.7'}

  scheduler@0.26.0:
    resolution: {integrity: sha512-NlHwttCI/l5gCPR3D1nNXtWABUmBwvZpEQiD4IXSbIDq8BzLIK/7Ir5gTFSGZDUu37K5cMNp0hFtzO38sC7gWA==}

  semver@6.3.1:
    resolution: {integrity: sha512-BR7VvDCVHO+q2xBEWskxS6DJE1qRnb7DxzUrogb71CWoSficBxYsiAGd+Kl0mmq/MprG9yArRkyrQxTO6XjMzA==}

  semver@7.7.2:
    resolution: {integrity: sha512-RF0Fw+rO5AMf9MAyaRXI4AV0Ulj5lMHqVxxdSgiVbixSCXoEmmX/jk0CuJw4+3SqroYO9VoUh+HcuJivvtJemA==}
    engines: {node: '>=10'}

  set-function-length@1.2.2:
    resolution: {integrity: sha512-pgRc4hJ4/sNjWCSS9AmnS40x3bNMDTknHgL5UaMBTMyJnU90EgWh1Rz+MC9eFu4BuN/UwZjKQuY/1v3rM7HMfg==}
    engines: {node: '>= 0.4'}

  set-function-name@2.0.2:
    resolution: {integrity: sha512-7PGFlmtwsEADb0WYyvCMa1t+yke6daIG4Wirafur5kcf+MhUnPms1UeR0CKQdTZD81yESwMHbtn+TR+dMviakQ==}
    engines: {node: '>= 0.4'}

  set-proto@1.0.0:
    resolution: {integrity: sha512-RJRdvCo6IAnPdsvP/7m6bsQqNnn1FCBX5ZNtFL98MmFF/4xAIJTIg1YbHW5DC2W5SKZanrC6i4HsJqlajw/dZw==}
    engines: {node: '>= 0.4'}

  sharp@0.34.3:
    resolution: {integrity: sha512-eX2IQ6nFohW4DbvHIOLRB3MHFpYqaqvXd3Tp5e/T/dSH83fxaNJQRvDMhASmkNTsNTVF2/OOopzRCt7xokgPfg==}
    engines: {node: ^18.17.0 || ^20.3.0 || >=21.0.0}

  shebang-command@2.0.0:
    resolution: {integrity: sha512-kHxr2zZpYtdmrN1qDjrrX/Z1rR1kG8Dx+gkpK1G4eXmvXswmcE1hTWBWYUzlraYw1/yZp6YuDY77YtvbN0dmDA==}
    engines: {node: '>=8'}

  shebang-regex@3.0.0:
    resolution: {integrity: sha512-7++dFhtcx3353uBaq8DDR4NuxBetBzC7ZQOhmTQInHEd6bSrXdiEyzCvG07Z44UYdLShWUyXt5M/yhz8ekcb1A==}
    engines: {node: '>=8'}

  side-channel-list@1.0.0:
    resolution: {integrity: sha512-FCLHtRD/gnpCiCHEiJLOwdmFP+wzCmDEkc9y7NsYxeF4u7Btsn1ZuwgwJGxImImHicJArLP4R0yX4c2KCrMrTA==}
    engines: {node: '>= 0.4'}

  side-channel-map@1.0.1:
    resolution: {integrity: sha512-VCjCNfgMsby3tTdo02nbjtM/ewra6jPHmpThenkTYh8pG9ucZ/1P8So4u4FGBek/BjpOVsDCMoLA/iuBKIFXRA==}
    engines: {node: '>= 0.4'}

  side-channel-weakmap@1.0.2:
    resolution: {integrity: sha512-WPS/HvHQTYnHisLo9McqBHOJk2FkHO/tlpvldyrnem4aeQp4hai3gythswg6p01oSoTl58rcpiFAjF2br2Ak2A==}
    engines: {node: '>= 0.4'}

  side-channel@1.1.0:
    resolution: {integrity: sha512-ZX99e6tRweoUXqR+VBrslhda51Nh5MTQwou5tnUDgbtyM0dBgmhEDtWGP/xbKn6hqfPRHujUNwz5fy/wbbhnpw==}
    engines: {node: '>= 0.4'}

  siginfo@2.0.0:
    resolution: {integrity: sha512-ybx0WO1/8bSBLEWXZvEd7gMW3Sn3JFlW3TvX1nREbDLRNQNaeNN8WK0meBwPdAaOI7TtRRRJn/Es1zhrrCHu7g==}

  signal-exit@3.0.7:
    resolution: {integrity: sha512-wnD2ZE+l+SPC/uoS0vXeE9L1+0wuaMqKlfz9AMUo38JsyLSBWSFcHR1Rri62LZc12vLr1gb3jl7iwQhgwpAbGQ==}

  simple-swizzle@0.2.2:
    resolution: {integrity: sha512-JA//kQgZtbuY83m+xT+tXJkmJncGMTFT+C+g2h2R9uxkYIrE2yy9sgmcLhCnw57/WSD+Eh3J97FPEDFnbXnDUg==}

  slash@3.0.0:
    resolution: {integrity: sha512-g9Q1haeby36OSStwb4ntCGGGaKsaVSjQ68fBxoQcutl5fS1vuY18H3wSt3jFyFtrkx+Kz0V1G85A4MyAdDMi2Q==}
    engines: {node: '>=8'}

  slash@5.1.0:
    resolution: {integrity: sha512-ZA6oR3T/pEyuqwMgAKT0/hAv8oAXckzbkmR0UkUosQ+Mc4RxGoJkRmwHgHufaenlyAgE1Mxgpdcrf75y6XcnDg==}
    engines: {node: '>=14.16'}

  source-map-js@1.2.1:
    resolution: {integrity: sha512-UXWMKhLOwVKb728IUtQPXxfYU+usdybtUrK/8uGE8CQMvrhOpwvzDBwj0QhSL7MQc7vIsISBG8VQ8+IDQxpfQA==}
    engines: {node: '>=0.10.0'}

  stackback@0.0.2:
    resolution: {integrity: sha512-1XMJE5fQo1jGH6Y/7ebnwPOBEkIEnT4QF32d5R1+VXdXveM0IBMJt8zfaxX1P3QhVwrYe+576+jkANtSS2mBbw==}

  std-env@3.9.0:
    resolution: {integrity: sha512-UGvjygr6F6tpH7o2qyqR6QYpwraIjKSdtzyBdyytFOHmPZY917kwdwLG0RbOjWOnKmnm3PeHjaoLLMie7kPLQw==}

  stop-iteration-iterator@1.1.0:
    resolution: {integrity: sha512-eLoXW/DHyl62zxY4SCaIgnRhuMr6ri4juEYARS8E6sCEqzKpOiE521Ucofdx+KnDZl5xmvGYaaKCk5FEOxJCoQ==}
    engines: {node: '>= 0.4'}

  string-width@4.2.3:
    resolution: {integrity: sha512-wKyQRQpjJ0sIp62ErSZdGsjMJWsap5oRNihHhu6G7JVO/9jIB6UyevL+tXuOqrng8j/cxKTWyWUwvSTriiZz/g==}
    engines: {node: '>=8'}

  string.prototype.matchall@4.0.12:
    resolution: {integrity: sha512-6CC9uyBL+/48dYizRf7H7VAYCMCNTBeM78x/VTUe9bFEaxBepPJDa1Ow99LqI/1yF7kuy7Q3cQsYMrcjGUcskA==}
    engines: {node: '>= 0.4'}

  string.prototype.repeat@1.0.0:
    resolution: {integrity: sha512-0u/TldDbKD8bFCQ/4f5+mNRrXwZ8hg2w7ZR8wa16e8z9XpePWl3eGEcUD0OXpEH/VJH/2G3gjUtR3ZOiBe2S/w==}

  string.prototype.trim@1.2.10:
    resolution: {integrity: sha512-Rs66F0P/1kedk5lyYyH9uBzuiI/kNRmwJAR9quK6VOtIpZ2G+hMZd+HQbbv25MgCA6gEffoMZYxlTod4WcdrKA==}
    engines: {node: '>= 0.4'}

  string.prototype.trimend@1.0.9:
    resolution: {integrity: sha512-G7Ok5C6E/j4SGfyLCloXTrngQIQU3PWtXGst3yM7Bea9FRURf1S42ZHlZZtsNque2FN2PoUhfZXYLNWwEr4dLQ==}
    engines: {node: '>= 0.4'}

  string.prototype.trimstart@1.0.8:
    resolution: {integrity: sha512-UXSH262CSZY1tfu3G3Secr6uGLCFVPMhIqHjlgCUtCCcgihYc/xKs9djMTMUOb2j1mVSeU8EU6NWc/iQKU6Gfg==}
    engines: {node: '>= 0.4'}

  string_decoder@1.3.0:
    resolution: {integrity: sha512-hkRX8U1WjJFd8LsDJ2yQ/wWWxaopEsABU1XfkM8A+j0+85JAGppt16cr1Whg6KIbb4okU6Mql6BOj+uup/wKeA==}

  strip-ansi@6.0.1:
    resolution: {integrity: sha512-Y38VPSHcqkFrCpFnQ9vuSXmquuv5oXOKpGeT6aGrr3o3Gc9AlVa6JBfUSOCnbxGGZF+/0ooI7KrPuUSztUdU5A==}
    engines: {node: '>=8'}

  strip-json-comments@3.1.1:
    resolution: {integrity: sha512-6fPc+R4ihwqP6N/aIv2f1gMH8lOVtWQHoqC4yK6oSDVVocumAsfCqjkXnqiYMhmMwS/mEHLp7Vehlt3ql6lEig==}
    engines: {node: '>=8'}

  styled-jsx@5.1.6:
    resolution: {integrity: sha512-qSVyDTeMotdvQYoHWLNGwRFJHC+i+ZvdBRYosOFgC+Wg1vx4frN2/RG/NA7SYqqvKNLf39P2LSRA2pu6n0XYZA==}
    engines: {node: '>= 12.0.0'}
    peerDependencies:
      '@babel/core': '*'
      babel-plugin-macros: '*'
      react: '>= 16.8.0 || 17.x.x || ^18.0.0-0 || ^19.0.0-0'
    peerDependenciesMeta:
      '@babel/core':
        optional: true
      babel-plugin-macros:
        optional: true

  supabase-to-zod@1.0.7:
    resolution: {integrity: sha512-w4yDnCEZqrvAbhAWhjM7Dm4VqHpZFA2maXP9jYLIz2H5VnFWpbBI0NqYpb21YxaeCs30D49j9fVfOl30uiBbYQ==}
    hasBin: true

  supports-color@7.2.0:
    resolution: {integrity: sha512-qpCAvRl9stuOHveKsn7HncJRvv501qIacKzQlO/+Lwxc9+0q2wLyv4Dfvt80/DPn2pqOBsJdDiogXGR9+OvwRw==}
    engines: {node: '>=8'}

  supports-color@8.1.1:
    resolution: {integrity: sha512-MpUEN2OodtUzxvKQl72cUF7RQ5EiHsGvSsVG0ia9c5RbWGL2CI4C7EpPS8UTBIplnlzZiNuV56w+FuNxy3ty2Q==}
    engines: {node: '>=10'}

  supports-preserve-symlinks-flag@1.0.0:
    resolution: {integrity: sha512-ot0WnXS9fgdkgIcePe6RHNk1WA8+muPa6cSjeR3V8K27q9BB1rTE3R1p7Hv0z1ZyAc8s6Vvv8DIyWf681MAt0w==}
    engines: {node: '>= 0.4'}

  symbol-tree@3.2.4:
    resolution: {integrity: sha512-9QNk5KwDF+Bvz+PyObkmSYjI5ksVUYtjW7AU22r2NKcfLJcXp96hkDWU3+XndOsUb+AQ9QhfzfCT2O+CNWT5Tw==}

  tailwind-merge@3.3.1:
    resolution: {integrity: sha512-gBXpgUm/3rp1lMZZrM/w7D8GKqshif0zAymAhbCyIt8KMe+0v9DQ7cdYLR4FHH/cKpdTXb+A/tKKU3eolfsI+g==}

  tailwindcss@4.1.13:
    resolution: {integrity: sha512-i+zidfmTqtwquj4hMEwdjshYYgMbOrPzb9a0M3ZgNa0JMoZeFC6bxZvO8yr8ozS6ix2SDz0+mvryPeBs2TFE+w==}

  tapable@2.2.3:
    resolution: {integrity: sha512-ZL6DDuAlRlLGghwcfmSn9sK3Hr6ArtyudlSAiCqQ6IfE+b+HHbydbYDIG15IfS5do+7XQQBdBiubF/cV2dnDzg==}
    engines: {node: '>=6'}

  tar@7.4.3:
    resolution: {integrity: sha512-5S7Va8hKfV7W5U6g3aYxXmlPoZVAwUMy9AOKyF2fVuZa2UD3qZjg578OrLRt8PcNN1PleVaL/5/yYATNL0ICUw==}
    engines: {node: '>=18'}

  threads@1.7.0:
    resolution: {integrity: sha512-Mx5NBSHX3sQYR6iI9VYbgHKBLisyB+xROCBGjjWm1O9wb9vfLxdaGtmT/KCjUqMsSNW6nERzCW3T6H43LqjDZQ==}

  through@2.3.8:
    resolution: {integrity: sha512-w89qg7PI8wAdvX60bMDP+bFoD5Dvhm9oLheFp5O4a2QF0cSBGsBX4qZmadPMvVqlLJBBci+WqGGOAPvcDeNSVg==}

  tiny-worker@2.3.0:
    resolution: {integrity: sha512-pJ70wq5EAqTAEl9IkGzA+fN0836rycEuz2Cn6yeZ6FRzlVS5IDOkFHpIoEsksPRQV34GDqXm65+OlnZqUSyK2g==}

  tinybench@2.9.0:
    resolution: {integrity: sha512-0+DUvqWMValLmha6lr4kD8iAMK1HzV0/aKnCtWb9v9641TnP/MFb7Pc2bxoxQjTXAErryXVgUOfv2YqNllqGeg==}

  tinyexec@0.3.2:
    resolution: {integrity: sha512-KQQR9yN7R5+OSwaK0XQoj22pwHoTlgYqmUscPYoknOoWCWfj/5/ABTMRi69FrKU5ffPVh5QcFikpWJI/P1ocHA==}

  tinyglobby@0.2.15:
    resolution: {integrity: sha512-j2Zq4NyQYG5XMST4cbs02Ak8iJUdxRM0XI5QyxXuZOzKOINmWurp3smXu3y5wDcJrptwpSjgXHzIQxR0omXljQ==}
    engines: {node: '>=12.0.0'}

  tinypool@1.1.1:
    resolution: {integrity: sha512-Zba82s87IFq9A9XmjiX5uZA/ARWDrB03OHlq+Vw1fSdt0I+4/Kutwy8BP4Y/y/aORMo61FQ0vIb5j44vSo5Pkg==}
    engines: {node: ^18.0.0 || >=20.0.0}

  tinyrainbow@1.2.0:
    resolution: {integrity: sha512-weEDEq7Z5eTHPDh4xjX789+fHfF+P8boiFB+0vbWzpbnbsEr/GRaohi/uMKxg8RZMXnl1ItAi/IUHWMsjDV7kQ==}
    engines: {node: '>=14.0.0'}

  tinyspy@3.0.2:
    resolution: {integrity: sha512-n1cw8k1k0x4pgA2+9XrOkFydTerNcJ1zWCO5Nn9scWHTD+5tp8dghT2x1uduQePZTZgd3Tupf+x9BxJjeJi77Q==}
    engines: {node: '>=14.0.0'}

  tldts-core@6.1.86:
    resolution: {integrity: sha512-Je6p7pkk+KMzMv2XXKmAE3McmolOQFdxkKw0R8EYNr7sELW46JqnNeTX8ybPiQgvg1ymCoF8LXs5fzFaZvJPTA==}

  tldts@6.1.86:
    resolution: {integrity: sha512-WMi/OQ2axVTf/ykqCQgXiIct+mSQDFdH2fkwhPwgEwvJ1kSzZRiinb0zF2Xb8u4+OqPChmyI6MEu4EezNJz+FQ==}
    hasBin: true

  to-regex-range@5.0.1:
    resolution: {integrity: sha512-65P7iz6X5yEr1cwcgvQxbbIw7Uk3gOy5dIdtZ4rDveLqhrdJP+Li/Hx6tyK0NEb+2GCyneCMJiGqrADCSNk8sQ==}
    engines: {node: '>=8.0'}

  tough-cookie@5.1.2:
    resolution: {integrity: sha512-FVDYdxtnj0G6Qm/DhNPSb8Ju59ULcup3tuJxkFb5K8Bv2pUXILbf0xZWU8PX8Ov19OXljbUyveOFwRMwkXzO+A==}
    engines: {node: '>=16'}

  tr46@0.0.3:
    resolution: {integrity: sha512-N3WMsuqV66lT30CrXNbEjx4GEwlow3v6rr4mCcv6prnfwhS01rkgyFdjPNBYd9br7LpXV1+Emh01fHnq2Gdgrw==}

  tr46@5.1.1:
    resolution: {integrity: sha512-hdF5ZgjTqgAntKkklYw0R03MG2x/bSzTtkxmIRw/sTNV8YXsCJ1tfLAX23lhxhHJlEf3CRCOCGGWw3vI3GaSPw==}
    engines: {node: '>=18'}

  ts-api-utils@2.1.0:
    resolution: {integrity: sha512-CUgTZL1irw8u29bzrOD/nH85jqyc74D6SshFgujOIA7osm2Rz7dYH77agkx7H4FBNxDq7Cjf+IjaX/8zwFW+ZQ==}
    engines: {node: '>=18.12'}
    peerDependencies:
      typescript: '>=4.8.4'

  ts-to-zod@3.7.0:
    resolution: {integrity: sha512-FU0BZH1hoLtlLPLXdjyuWWJ3Gjqumza7mxh/KIZqrsatPvoESrq73FLv0TmVGVA+tUMagmsH/OQUXUz5E8zfCw==}
    hasBin: true

  tslib@1.14.1:
    resolution: {integrity: sha512-Xni35NKzjgMrwevysHTCArtLDpPvye8zV/0E4EyYn43P7/7qvQwPh9BGkHewbMulVntbigmcT7rdX3BNo9wRJg==}

  tslib@2.8.1:
    resolution: {integrity: sha512-oJFu94HQb+KVduSUQL7wnpmqnfmLsOA/nAh6b6EH0wCEoK0/mPeXU6c3wKDV83MkOuHPRHtSXKKU99IBazS/2w==}

  tsutils@3.21.0:
    resolution: {integrity: sha512-mHKK3iUXL+3UF6xL5k0PEhKRUBKPBCv/+RkEOpjRWxxx27KKRBmmA60A9pgOUvMi8GKhRMPEmjBRPzs2W7O1OA==}
    engines: {node: '>= 6'}
    peerDependencies:
      typescript: '>=2.8.0 || >= 3.2.0-dev || >= 3.3.0-dev || >= 3.4.0-dev || >= 3.5.0-dev || >= 3.6.0-dev || >= 3.6.0-beta || >= 3.7.0-dev || >= 3.7.0-beta'

  turbo-darwin-64@2.5.6:
    resolution: {integrity: sha512-3C1xEdo4aFwMJAPvtlPqz1Sw/+cddWIOmsalHFMrsqqydcptwBfu26WW2cDm3u93bUzMbBJ8k3zNKFqxJ9ei2A==}
    cpu: [x64]
    os: [darwin]

  turbo-darwin-arm64@2.5.6:
    resolution: {integrity: sha512-LyiG+rD7JhMfYwLqB6k3LZQtYn8CQQUePbpA8mF/hMLPAekXdJo1g0bUPw8RZLwQXUIU/3BU7tXENvhSGz5DPA==}
    cpu: [arm64]
    os: [darwin]

  turbo-linux-64@2.5.6:
    resolution: {integrity: sha512-GOcUTT0xiT/pSnHL4YD6Yr3HreUhU8pUcGqcI2ksIF9b2/r/kRHwGFcsHgpG3+vtZF/kwsP0MV8FTlTObxsYIA==}
    cpu: [x64]
    os: [linux]

  turbo-linux-arm64@2.5.6:
    resolution: {integrity: sha512-10Tm15bruJEA3m0V7iZcnQBpObGBcOgUcO+sY7/2vk1bweW34LMhkWi8svjV9iDF68+KJDThnYDlYE/bc7/zzQ==}
    cpu: [arm64]
    os: [linux]

  turbo-windows-64@2.5.6:
    resolution: {integrity: sha512-FyRsVpgaj76It0ludwZsNN40ytHN+17E4PFJyeliBEbxrGTc5BexlXVpufB7XlAaoaZVxbS6KT8RofLfDRyEPg==}
    cpu: [x64]
    os: [win32]

  turbo-windows-arm64@2.5.6:
    resolution: {integrity: sha512-j/tWu8cMeQ7HPpKri6jvKtyXg9K1gRyhdK4tKrrchH8GNHscPX/F71zax58yYtLRWTiK04zNzPcUJuoS0+v/+Q==}
    cpu: [arm64]
    os: [win32]

  turbo@2.5.6:
    resolution: {integrity: sha512-gxToHmi9oTBNB05UjUsrWf0OyN5ZXtD0apOarC1KIx232Vp3WimRNy3810QzeNSgyD5rsaIDXlxlbnOzlouo+w==}
    hasBin: true

  tw-animate-css@1.3.8:
    resolution: {integrity: sha512-Qrk3PZ7l7wUcGYhwZloqfkWCmaXZAoqjkdbIDvzfGshwGtexa/DAs9koXxIkrpEasyevandomzCBAV1Yyop5rw==}

  type-check@0.4.0:
    resolution: {integrity: sha512-XleUoc9uwGXqjWwXaUTZAmzMcFZ5858QA2vvx1Ur5xIcixXIP+8LnFDgRplU30us6teqdlskFfu+ae4K79Ooew==}
    engines: {node: '>= 0.8.0'}

  type-fest@0.21.3:
    resolution: {integrity: sha512-t0rzBq87m3fVcduHDUFhKmyyX+9eo6WQjZvf51Ea/M0Q7+T374Jp1aUiyUl0GKxp8M/OETVHSDvmkyPgvX+X2w==}
    engines: {node: '>=10'}

  typed-array-buffer@1.0.3:
    resolution: {integrity: sha512-nAYYwfY3qnzX30IkA6AQZjVbtK6duGontcQm1WSG1MD94YLqK0515GNApXkoxKOWMusVssAHWLh9SeaoefYFGw==}
    engines: {node: '>= 0.4'}

  typed-array-byte-length@1.0.3:
    resolution: {integrity: sha512-BaXgOuIxz8n8pIq3e7Atg/7s+DpiYrxn4vdot3w9KbnBhcRQq6o3xemQdIfynqSeXeDrF32x+WvfzmOjPiY9lg==}
    engines: {node: '>= 0.4'}

  typed-array-byte-offset@1.0.4:
    resolution: {integrity: sha512-bTlAFB/FBYMcuX81gbL4OcpH5PmlFHqlCCpAl8AlEzMz5k53oNDvN8p1PNOWLEmI2x4orp3raOFB51tv9X+MFQ==}
    engines: {node: '>= 0.4'}

  typed-array-length@1.0.7:
    resolution: {integrity: sha512-3KS2b+kL7fsuk/eJZ7EQdnEmQoaho/r6KUef7hxvltNA5DR8NAUM+8wJMbJyZ4G9/7i3v5zPBIMN5aybAh2/Jg==}
    engines: {node: '>= 0.4'}

  typescript-eslint@8.40.0:
    resolution: {integrity: sha512-Xvd2l+ZmFDPEt4oj1QEXzA4A2uUK6opvKu3eGN9aGjB8au02lIVcLyi375w94hHyejTOmzIU77L8ol2sRg9n7Q==}
    engines: {node: ^18.18.0 || ^20.9.0 || >=21.1.0}
    peerDependencies:
      eslint: ^8.57.0 || ^9.0.0
      typescript: '>=4.8.4 <6.0.0'

  typescript@5.3.3:
    resolution: {integrity: sha512-pXWcraxM0uxAS+tN0AG/BF2TyqmHO014Z070UsJ+pFvYuRSq8KH8DmWpnbXe0pEPDHXZV3FcAbJkijJ5oNEnWw==}
    engines: {node: '>=14.17'}
    hasBin: true

  typescript@5.9.2:
    resolution: {integrity: sha512-CWBzXQrc/qOkhidw1OzBTQuYRbfyxDXJMVJ1XNwUHGROVmuaeiEm3OslpZ1RV96d7SKKjZKrSJu3+t/xlw3R9A==}
    engines: {node: '>=14.17'}
    hasBin: true

  unbox-primitive@1.1.0:
    resolution: {integrity: sha512-nWJ91DjeOkej/TA8pXQ3myruKpKEYgqvpw9lz4OPHj/NWFNluYrjbz9j01CJ8yKQd2g4jFoOkINCTW2I5LEEyw==}
    engines: {node: '>= 0.4'}

  undici-types@6.21.0:
    resolution: {integrity: sha512-iwDZqg0QAGrg9Rav5H4n0M64c3mkR59cJ6wQp+7C4nI0gsmExaedaYLNO44eT4AtBBwjbTiGPMlt2Md0T9H9JQ==}

  universalify@2.0.1:
    resolution: {integrity: sha512-gptHNQghINnc/vTGIk0SOFGFNXw7JVrlRUtConJRlvaw6DuX0wO5Jeko9sWrMBhh+PsYAZ7oXAiOnf/UKogyiw==}
    engines: {node: '>= 10.0.0'}

  uri-js@4.4.1:
    resolution: {integrity: sha512-7rKUyy33Q1yc98pQ1DAmLtwX109F7TIfWlW1Ydo8Wl1ii1SeHieeh0HHfPeL2fMXK6z0s8ecKs9frCuLJvndBg==}

  util-deprecate@1.0.2:
    resolution: {integrity: sha512-EPD5q1uXyFxJpCrLnCc1nHnq3gOa6DZBocAIiI2TaSCA7VCJ1UJDMagCzIkXNsUYfD1daK//LTEQ8xiIbrHtcw==}

  vite-node@2.1.9:
    resolution: {integrity: sha512-AM9aQ/IPrW/6ENLQg3AGY4K1N2TGZdR5e4gu/MmmR2xR3Ll1+dib+nook92g4TV3PXVyeyxdWwtaCAiUL0hMxA==}
    engines: {node: ^18.0.0 || >=20.0.0}
    hasBin: true

  vite@5.4.20:
    resolution: {integrity: sha512-j3lYzGC3P+B5Yfy/pfKNgVEg4+UtcIJcVRt2cDjIOmhLourAqPqf8P7acgxeiSgUB7E3p2P8/3gNIgDLpwzs4g==}
    engines: {node: ^18.0.0 || >=20.0.0}
    hasBin: true
    peerDependencies:
      '@types/node': ^18.0.0 || >=20.0.0
      less: '*'
      lightningcss: ^1.21.0
      sass: '*'
      sass-embedded: '*'
      stylus: '*'
      sugarss: '*'
      terser: ^5.4.0
    peerDependenciesMeta:
      '@types/node':
        optional: true
      less:
        optional: true
      lightningcss:
        optional: true
      sass:
        optional: true
      sass-embedded:
        optional: true
      stylus:
        optional: true
      sugarss:
        optional: true
      terser:
        optional: true

  vitest@2.1.9:
    resolution: {integrity: sha512-MSmPM9REYqDGBI8439mA4mWhV5sKmDlBKWIYbA3lRb2PTHACE0mgKwA8yQ2xq9vxDTuk4iPrECBAEW2aoFXY0Q==}
    engines: {node: ^18.0.0 || >=20.0.0}
    hasBin: true
    peerDependencies:
      '@edge-runtime/vm': '*'
      '@types/node': ^18.0.0 || >=20.0.0
      '@vitest/browser': 2.1.9
      '@vitest/ui': 2.1.9
      happy-dom: '*'
      jsdom: '*'
    peerDependenciesMeta:
      '@edge-runtime/vm':
        optional: true
      '@types/node':
        optional: true
      '@vitest/browser':
        optional: true
      '@vitest/ui':
        optional: true
      happy-dom:
        optional: true
      jsdom:
        optional: true

  w3c-xmlserializer@5.0.0:
    resolution: {integrity: sha512-o8qghlI8NZHU1lLPrpi2+Uq7abh4GGPpYANlalzWxyWteJOCsr/P+oPBA49TOLu5FTZO4d3F9MnWJfiMo4BkmA==}
    engines: {node: '>=18'}

  wcwidth@1.0.1:
    resolution: {integrity: sha512-XHPEwS0q6TaxcvG85+8EYkbiCux2XtWG2mkc47Ng2A77BQu9+DqIOJldST4HgPkuea7dvKSj5VgX3P1d4rW8Tg==}

  webidl-conversions@3.0.1:
    resolution: {integrity: sha512-2JAn3z8AR6rjK8Sm8orRC0h/bcl/DqL7tRPdGZ4I1CjdF+EaMLmYxBHyXuKL849eucPFhvBoxMsflfOb8kxaeQ==}

  webidl-conversions@7.0.0:
    resolution: {integrity: sha512-VwddBukDzu71offAQR975unBIGqfKZpM+8ZX6ySk8nYhVoo5CYaZyzt3YBvYtRtO+aoGlqxPg/B87NGVZ/fu6g==}
    engines: {node: '>=12'}

  whatwg-encoding@3.1.1:
    resolution: {integrity: sha512-6qN4hJdMwfYBtE3YBTTHhoeuUrDBPZmbQaxWAqSALV/MeEnR5z1xd8UKud2RAkFoPkmB+hli1TZSnyi84xz1vQ==}
    engines: {node: '>=18'}

  whatwg-mimetype@4.0.0:
    resolution: {integrity: sha512-QaKxh0eNIi2mE9p2vEdzfagOKHCcj1pJ56EEHGQOVxp8r9/iszLUUV7v89x9O1p/T+NlTM5W7jW6+cz4Fq1YVg==}
    engines: {node: '>=18'}

  whatwg-url@14.2.0:
    resolution: {integrity: sha512-De72GdQZzNTUBBChsXueQUnPKDkg/5A5zp7pFDuQAj5UFoENpiACU0wlCvzpAGnTkj++ihpKwKyYewn/XNUbKw==}
    engines: {node: '>=18'}

  whatwg-url@5.0.0:
    resolution: {integrity: sha512-saE57nupxk6v3HY35+jzBwYa0rKSy0XR8JSxZPwgLr7ys0IBzhGviA1/TUGJLmSVqs8pb9AnvICXEuOHLprYTw==}

  which-boxed-primitive@1.1.1:
    resolution: {integrity: sha512-TbX3mj8n0odCBFVlY8AxkqcHASw3L60jIuF8jFP78az3C2YhmGvqbHBpAjTRH2/xqYunrJ9g1jSyjCjpoWzIAA==}
    engines: {node: '>= 0.4'}

  which-builtin-type@1.2.1:
    resolution: {integrity: sha512-6iBczoX+kDQ7a3+YJBnh3T+KZRxM/iYNPXicqk66/Qfm1b93iu+yOImkg0zHbj5LNOcNv1TEADiZ0xa34B4q6Q==}
    engines: {node: '>= 0.4'}

  which-collection@1.0.2:
    resolution: {integrity: sha512-K4jVyjnBdgvc86Y6BkaLZEN933SwYOuBFkdmBu9ZfkcAbdVbpITnDmjvZ/aQjRXQrv5EPkTnD1s39GiiqbngCw==}
    engines: {node: '>= 0.4'}

  which-typed-array@1.1.19:
    resolution: {integrity: sha512-rEvr90Bck4WZt9HHFC4DJMsjvu7x+r6bImz0/BrbWb7A2djJ8hnZMrWnHo9F8ssv0OMErasDhftrfROTyqSDrw==}
    engines: {node: '>= 0.4'}

  which@2.0.2:
    resolution: {integrity: sha512-BLI3Tl1TW3Pvl70l3yq3Y64i+awpwXqsGBYWkkqMtnbXgrMD+yj7rhW0kuEDxzJaYXGjEW5ogapKNMEKNMjibA==}
    engines: {node: '>= 8'}

  why-is-node-running@2.3.0:
    resolution: {integrity: sha512-hUrmaWBdVDcxvYqnyh09zunKzROWjbZTiNy8dBEjkS7ehEDQibXJ7XvlmtbwuTclUiIyN+CyXQD4Vmko8fNm8w==}
    engines: {node: '>=8'}
    hasBin: true

  widest-line@3.1.0:
    resolution: {integrity: sha512-NsmoXalsWVDMGupxZ5R08ka9flZjjiLvHVAWYOKtiKM8ujtZWr9cRffak+uSE48+Ob8ObalXpwyeUiyDD6QFgg==}
    engines: {node: '>=8'}

  word-wrap@1.2.5:
    resolution: {integrity: sha512-BN22B5eaMMI9UMtjrGd5g5eCYPpCPDUy0FJXbYsaT5zYxjFOckS53SQDE3pWkVoWpHXVb3BrYcEN4Twa55B5cA==}
    engines: {node: '>=0.10.0'}

  wordwrap@1.0.0:
    resolution: {integrity: sha512-gvVzJFlPycKc5dZN4yPkP8w7Dc37BtP1yczEneOb4uq34pXZcvrtRTmWV8W+Ume+XCxKgbjM+nevkyFPMybd4Q==}

  wrap-ansi@6.2.0:
    resolution: {integrity: sha512-r6lPcBGxZXlIcymEu7InxDMhdW0KDxpLgoFLcguasxCaJ/SOIZwINatK9KY/tf+ZrlywOKU0UDj3ATXUBfxJXA==}
    engines: {node: '>=8'}

  wrap-ansi@7.0.0:
    resolution: {integrity: sha512-YVGIj2kamLSTxw6NsZjoBxfSwsn0ycdesmc4p+Q21c5zPuZ1pl+NfxVdxPtdHvmNVOQ6XSYG4AUtyt/Fi7D16Q==}
    engines: {node: '>=10'}

  ws@8.18.3:
    resolution: {integrity: sha512-PEIGCY5tSlUt50cqyMXfCzX+oOPqN0vuGqWzbcJ2xvnkzkq46oOpz7dQaTDBdfICb4N14+GARUDw2XV2N4tvzg==}
    engines: {node: '>=10.0.0'}
    peerDependencies:
      bufferutil: ^4.0.1
      utf-8-validate: '>=5.0.2'
    peerDependenciesMeta:
      bufferutil:
        optional: true
      utf-8-validate:
        optional: true

  xml-name-validator@5.0.0:
    resolution: {integrity: sha512-EvGK8EJ3DhaHfbRlETOWAS5pO9MZITeauHKJyb8wyajUfQUenkIg2MvLDTZ4T/TgIcm3HU0TFBgWWboAZ30UHg==}
    engines: {node: '>=18'}

  xmlchars@2.2.0:
    resolution: {integrity: sha512-JZnDKK8B0RCDw84FNdDAIpZK+JuJw+s7Lz8nksI7SIuU3UXJJslUthsi+uWBUYOwPFwW7W7PRLRfUKpxjtjFCw==}

  yallist@5.0.0:
    resolution: {integrity: sha512-YgvUTfwqyc7UXVMrB+SImsVYSmTS8X/tSrtdNZMImM+n7+QTriRXyXim0mBrTXNeqzVF0KWGgHPeiyViFFrNDw==}
    engines: {node: '>=18'}

  yocto-queue@0.1.0:
    resolution: {integrity: sha512-rVksvsnNCdJ/ohGc6xgPwyN8eheCxsiLM8mxuE/t/mOVqJewPuO1miLpTHQiRgTKCLexL4MeAFVagts7HmNZ2Q==}
    engines: {node: '>=10'}

<<<<<<< HEAD
  zod@3.25.76:
    resolution: {integrity: sha512-gzUt/qt81nXsFGKIFcC3YnfEAx5NkunCfnDlvuBSSFS02bcXu4Lmea0AFIUwbLWxWPx3d9p8S5QoaujKcNQxcQ==}

=======
>>>>>>> 048cedf9
  zod@4.1.9:
    resolution: {integrity: sha512-HI32jTq0AUAC125z30E8bQNz0RQ+9Uc+4J7V97gLYjZVKRjeydPgGt6dvQzFrav7MYOUGFqqOGiHpA/fdbd0cQ==}

snapshots:

  '@alloc/quick-lru@5.2.0': {}

  '@asamuzakjp/css-color@3.2.0':
    dependencies:
      '@csstools/css-calc': 2.1.4(@csstools/css-parser-algorithms@3.0.5(@csstools/css-tokenizer@3.0.4))(@csstools/css-tokenizer@3.0.4)
      '@csstools/css-color-parser': 3.1.0(@csstools/css-parser-algorithms@3.0.5(@csstools/css-tokenizer@3.0.4))(@csstools/css-tokenizer@3.0.4)
      '@csstools/css-parser-algorithms': 3.0.5(@csstools/css-tokenizer@3.0.4)
      '@csstools/css-tokenizer': 3.0.4
      lru-cache: 10.4.3

  '@babel/code-frame@7.27.1':
    dependencies:
      '@babel/helper-validator-identifier': 7.27.1
      js-tokens: 4.0.0
      picocolors: 1.1.1

  '@babel/helper-validator-identifier@7.27.1': {}

  '@babel/runtime@7.28.4': {}

  '@csstools/color-helpers@5.1.0': {}

  '@csstools/css-calc@2.1.4(@csstools/css-parser-algorithms@3.0.5(@csstools/css-tokenizer@3.0.4))(@csstools/css-tokenizer@3.0.4)':
    dependencies:
      '@csstools/css-parser-algorithms': 3.0.5(@csstools/css-tokenizer@3.0.4)
      '@csstools/css-tokenizer': 3.0.4

  '@csstools/css-color-parser@3.1.0(@csstools/css-parser-algorithms@3.0.5(@csstools/css-tokenizer@3.0.4))(@csstools/css-tokenizer@3.0.4)':
    dependencies:
      '@csstools/color-helpers': 5.1.0
      '@csstools/css-calc': 2.1.4(@csstools/css-parser-algorithms@3.0.5(@csstools/css-tokenizer@3.0.4))(@csstools/css-tokenizer@3.0.4)
      '@csstools/css-parser-algorithms': 3.0.5(@csstools/css-tokenizer@3.0.4)
      '@csstools/css-tokenizer': 3.0.4

  '@csstools/css-parser-algorithms@3.0.5(@csstools/css-tokenizer@3.0.4)':
    dependencies:
      '@csstools/css-tokenizer': 3.0.4

  '@csstools/css-tokenizer@3.0.4': {}

  '@emnapi/runtime@1.4.5':
    dependencies:
      tslib: 2.8.1
    optional: true

  '@esbuild/aix-ppc64@0.21.5':
    optional: true

  '@esbuild/android-arm64@0.21.5':
    optional: true

  '@esbuild/android-arm@0.21.5':
    optional: true

  '@esbuild/android-x64@0.21.5':
    optional: true

  '@esbuild/darwin-arm64@0.21.5':
    optional: true

  '@esbuild/darwin-x64@0.21.5':
    optional: true

  '@esbuild/freebsd-arm64@0.21.5':
    optional: true

  '@esbuild/freebsd-x64@0.21.5':
    optional: true

  '@esbuild/linux-arm64@0.21.5':
    optional: true

  '@esbuild/linux-arm@0.21.5':
    optional: true

  '@esbuild/linux-ia32@0.21.5':
    optional: true

  '@esbuild/linux-loong64@0.21.5':
    optional: true

  '@esbuild/linux-mips64el@0.21.5':
    optional: true

  '@esbuild/linux-ppc64@0.21.5':
    optional: true

  '@esbuild/linux-riscv64@0.21.5':
    optional: true

  '@esbuild/linux-s390x@0.21.5':
    optional: true

  '@esbuild/linux-x64@0.21.5':
    optional: true

  '@esbuild/netbsd-x64@0.21.5':
    optional: true

  '@esbuild/openbsd-x64@0.21.5':
    optional: true

  '@esbuild/sunos-x64@0.21.5':
    optional: true

  '@esbuild/win32-arm64@0.21.5':
    optional: true

  '@esbuild/win32-ia32@0.21.5':
    optional: true

  '@esbuild/win32-x64@0.21.5':
    optional: true

  '@eslint-community/eslint-utils@4.7.0(eslint@9.34.0(jiti@2.5.1))':
    dependencies:
      eslint: 9.34.0(jiti@2.5.1)
      eslint-visitor-keys: 3.4.3

  '@eslint-community/regexpp@4.12.1': {}

  '@eslint/config-array@0.21.0':
    dependencies:
      '@eslint/object-schema': 2.1.6
      debug: 4.4.1(supports-color@8.1.1)
      minimatch: 3.1.2
    transitivePeerDependencies:
      - supports-color

  '@eslint/config-helpers@0.3.1': {}

  '@eslint/core@0.15.2':
    dependencies:
      '@types/json-schema': 7.0.15

  '@eslint/eslintrc@3.3.1':
    dependencies:
      ajv: 6.12.6
      debug: 4.4.1(supports-color@8.1.1)
      espree: 10.4.0
      globals: 14.0.0
      ignore: 5.3.2
      import-fresh: 3.3.1
      js-yaml: 4.1.0
      minimatch: 3.1.2
      strip-json-comments: 3.1.1
    transitivePeerDependencies:
      - supports-color

  '@eslint/js@9.34.0': {}

  '@eslint/object-schema@2.1.6': {}

  '@eslint/plugin-kit@0.3.5':
    dependencies:
      '@eslint/core': 0.15.2
      levn: 0.4.1

  '@humanfs/core@0.19.1': {}

  '@humanfs/node@0.16.6':
    dependencies:
      '@humanfs/core': 0.19.1
      '@humanwhocodes/retry': 0.3.1

  '@humanwhocodes/module-importer@1.0.1': {}

  '@humanwhocodes/retry@0.3.1': {}

  '@humanwhocodes/retry@0.4.3': {}

  '@img/sharp-darwin-arm64@0.34.3':
    optionalDependencies:
      '@img/sharp-libvips-darwin-arm64': 1.2.0
    optional: true

  '@img/sharp-darwin-x64@0.34.3':
    optionalDependencies:
      '@img/sharp-libvips-darwin-x64': 1.2.0
    optional: true

  '@img/sharp-libvips-darwin-arm64@1.2.0':
    optional: true

  '@img/sharp-libvips-darwin-x64@1.2.0':
    optional: true

  '@img/sharp-libvips-linux-arm64@1.2.0':
    optional: true

  '@img/sharp-libvips-linux-arm@1.2.0':
    optional: true

  '@img/sharp-libvips-linux-ppc64@1.2.0':
    optional: true

  '@img/sharp-libvips-linux-s390x@1.2.0':
    optional: true

  '@img/sharp-libvips-linux-x64@1.2.0':
    optional: true

  '@img/sharp-libvips-linuxmusl-arm64@1.2.0':
    optional: true

  '@img/sharp-libvips-linuxmusl-x64@1.2.0':
    optional: true

  '@img/sharp-linux-arm64@0.34.3':
    optionalDependencies:
      '@img/sharp-libvips-linux-arm64': 1.2.0
    optional: true

  '@img/sharp-linux-arm@0.34.3':
    optionalDependencies:
      '@img/sharp-libvips-linux-arm': 1.2.0
    optional: true

  '@img/sharp-linux-ppc64@0.34.3':
    optionalDependencies:
      '@img/sharp-libvips-linux-ppc64': 1.2.0
    optional: true

  '@img/sharp-linux-s390x@0.34.3':
    optionalDependencies:
      '@img/sharp-libvips-linux-s390x': 1.2.0
    optional: true

  '@img/sharp-linux-x64@0.34.3':
    optionalDependencies:
      '@img/sharp-libvips-linux-x64': 1.2.0
    optional: true

  '@img/sharp-linuxmusl-arm64@0.34.3':
    optionalDependencies:
      '@img/sharp-libvips-linuxmusl-arm64': 1.2.0
    optional: true

  '@img/sharp-linuxmusl-x64@0.34.3':
    optionalDependencies:
      '@img/sharp-libvips-linuxmusl-x64': 1.2.0
    optional: true

  '@img/sharp-wasm32@0.34.3':
    dependencies:
      '@emnapi/runtime': 1.4.5
    optional: true

  '@img/sharp-win32-arm64@0.34.3':
    optional: true

  '@img/sharp-win32-ia32@0.34.3':
    optional: true

  '@img/sharp-win32-x64@0.34.3':
    optional: true

  '@inquirer/external-editor@1.0.2(@types/node@22.15.3)':
    dependencies:
      chardet: 2.1.0
      iconv-lite: 0.7.0
    optionalDependencies:
      '@types/node': 22.15.3

  '@isaacs/fs-minipass@4.0.1':
    dependencies:
      minipass: 7.1.2

  '@jridgewell/gen-mapping@0.3.13':
    dependencies:
      '@jridgewell/sourcemap-codec': 1.5.5
      '@jridgewell/trace-mapping': 0.3.31

  '@jridgewell/remapping@2.3.5':
    dependencies:
      '@jridgewell/gen-mapping': 0.3.13
      '@jridgewell/trace-mapping': 0.3.31

  '@jridgewell/resolve-uri@3.1.2': {}

  '@jridgewell/sourcemap-codec@1.5.5': {}

  '@jridgewell/trace-mapping@0.3.31':
    dependencies:
      '@jridgewell/resolve-uri': 3.1.2
      '@jridgewell/sourcemap-codec': 1.5.5

  '@next/env@15.5.0': {}

  '@next/eslint-plugin-next@15.5.0':
    dependencies:
      fast-glob: 3.3.1

  '@next/swc-darwin-arm64@15.5.0':
    optional: true

  '@next/swc-darwin-x64@15.5.0':
    optional: true

  '@next/swc-linux-arm64-gnu@15.5.0':
    optional: true

  '@next/swc-linux-arm64-musl@15.5.0':
    optional: true

  '@next/swc-linux-x64-gnu@15.5.0':
    optional: true

  '@next/swc-linux-x64-musl@15.5.0':
    optional: true

  '@next/swc-win32-arm64-msvc@15.5.0':
    optional: true

  '@next/swc-win32-x64-msvc@15.5.0':
    optional: true

  '@nodelib/fs.scandir@2.1.5':
    dependencies:
      '@nodelib/fs.stat': 2.0.5
      run-parallel: 1.2.0

  '@nodelib/fs.stat@2.0.5': {}

  '@nodelib/fs.walk@1.2.8':
    dependencies:
      '@nodelib/fs.scandir': 2.1.5
      fastq: 1.19.1

  '@oclif/core@4.5.3':
    dependencies:
      ansi-escapes: 4.3.2
      ansis: 3.17.0
      clean-stack: 3.0.1
      cli-spinners: 2.9.2
      debug: 4.4.1(supports-color@8.1.1)
      ejs: 3.1.10
      get-package-type: 0.1.0
      indent-string: 4.0.0
      is-wsl: 2.2.0
      lilconfig: 3.1.3
      minimatch: 9.0.5
      semver: 7.7.2
      string-width: 4.2.3
      supports-color: 8.1.1
      tinyglobby: 0.2.15
      widest-line: 3.1.0
      wordwrap: 1.0.0
      wrap-ansi: 7.0.0

  '@parcel/watcher-android-arm64@2.5.1':
    optional: true

  '@parcel/watcher-darwin-arm64@2.5.1':
    optional: true

  '@parcel/watcher-darwin-x64@2.5.1':
    optional: true

  '@parcel/watcher-freebsd-x64@2.5.1':
    optional: true

  '@parcel/watcher-linux-arm-glibc@2.5.1':
    optional: true

  '@parcel/watcher-linux-arm-musl@2.5.1':
    optional: true

  '@parcel/watcher-linux-arm64-glibc@2.5.1':
    optional: true

  '@parcel/watcher-linux-arm64-musl@2.5.1':
    optional: true

  '@parcel/watcher-linux-x64-glibc@2.5.1':
    optional: true

  '@parcel/watcher-linux-x64-musl@2.5.1':
    optional: true

  '@parcel/watcher-win32-arm64@2.5.1':
    optional: true

  '@parcel/watcher-win32-ia32@2.5.1':
    optional: true

  '@parcel/watcher-win32-x64@2.5.1':
    optional: true

  '@parcel/watcher@2.5.1':
    dependencies:
      detect-libc: 1.0.3
      is-glob: 4.0.3
      micromatch: 4.0.8
      node-addon-api: 7.1.1
    optionalDependencies:
      '@parcel/watcher-android-arm64': 2.5.1
      '@parcel/watcher-darwin-arm64': 2.5.1
      '@parcel/watcher-darwin-x64': 2.5.1
      '@parcel/watcher-freebsd-x64': 2.5.1
      '@parcel/watcher-linux-arm-glibc': 2.5.1
      '@parcel/watcher-linux-arm-musl': 2.5.1
      '@parcel/watcher-linux-arm64-glibc': 2.5.1
      '@parcel/watcher-linux-arm64-musl': 2.5.1
      '@parcel/watcher-linux-x64-glibc': 2.5.1
      '@parcel/watcher-linux-x64-musl': 2.5.1
      '@parcel/watcher-win32-arm64': 2.5.1
      '@parcel/watcher-win32-ia32': 2.5.1
      '@parcel/watcher-win32-x64': 2.5.1

  '@playwright/test@1.55.0':
    dependencies:
      playwright: 1.55.0

  '@radix-ui/react-compose-refs@1.1.2(@types/react@19.1.0)(react@19.1.0)':
    dependencies:
      react: 19.1.0
    optionalDependencies:
      '@types/react': 19.1.0

  '@radix-ui/react-slot@1.2.3(@types/react@19.1.0)(react@19.1.0)':
    dependencies:
      '@radix-ui/react-compose-refs': 1.1.2(@types/react@19.1.0)(react@19.1.0)
      react: 19.1.0
    optionalDependencies:
      '@types/react': 19.1.0

  '@rollup/rollup-android-arm-eabi@4.50.1':
    optional: true

  '@rollup/rollup-android-arm64@4.50.1':
    optional: true

  '@rollup/rollup-darwin-arm64@4.50.1':
    optional: true

  '@rollup/rollup-darwin-x64@4.50.1':
    optional: true

  '@rollup/rollup-freebsd-arm64@4.50.1':
    optional: true

  '@rollup/rollup-freebsd-x64@4.50.1':
    optional: true

  '@rollup/rollup-linux-arm-gnueabihf@4.50.1':
    optional: true

  '@rollup/rollup-linux-arm-musleabihf@4.50.1':
    optional: true

  '@rollup/rollup-linux-arm64-gnu@4.50.1':
    optional: true

  '@rollup/rollup-linux-arm64-musl@4.50.1':
    optional: true

  '@rollup/rollup-linux-loongarch64-gnu@4.50.1':
    optional: true

  '@rollup/rollup-linux-ppc64-gnu@4.50.1':
    optional: true

  '@rollup/rollup-linux-riscv64-gnu@4.50.1':
    optional: true

  '@rollup/rollup-linux-riscv64-musl@4.50.1':
    optional: true

  '@rollup/rollup-linux-s390x-gnu@4.50.1':
    optional: true

  '@rollup/rollup-linux-x64-gnu@4.50.1':
    optional: true

  '@rollup/rollup-linux-x64-musl@4.50.1':
    optional: true

  '@rollup/rollup-openharmony-arm64@4.50.1':
    optional: true

  '@rollup/rollup-win32-arm64-msvc@4.50.1':
    optional: true

  '@rollup/rollup-win32-ia32-msvc@4.50.1':
    optional: true

  '@rollup/rollup-win32-x64-msvc@4.50.1':
    optional: true

  '@supabase/auth-js@2.71.1':
    dependencies:
      '@supabase/node-fetch': 2.6.15

  '@supabase/functions-js@2.4.6':
    dependencies:
      '@supabase/node-fetch': 2.6.15

  '@supabase/node-fetch@2.6.15':
    dependencies:
      whatwg-url: 5.0.0

  '@supabase/postgrest-js@1.21.4':
    dependencies:
      '@supabase/node-fetch': 2.6.15

  '@supabase/realtime-js@2.15.5':
    dependencies:
      '@supabase/node-fetch': 2.6.15
      '@types/phoenix': 1.6.6
      '@types/ws': 8.18.1
      ws: 8.18.3
    transitivePeerDependencies:
      - bufferutil
      - utf-8-validate

  '@supabase/ssr@0.7.0(@supabase/supabase-js@2.57.4)':
    dependencies:
      '@supabase/supabase-js': 2.57.4
      cookie: 1.0.2

  '@supabase/storage-js@2.12.1':
    dependencies:
      '@supabase/node-fetch': 2.6.15

  '@supabase/supabase-js@2.57.4':
    dependencies:
      '@supabase/auth-js': 2.71.1
      '@supabase/functions-js': 2.4.6
      '@supabase/node-fetch': 2.6.15
      '@supabase/postgrest-js': 1.21.4
      '@supabase/realtime-js': 2.15.5
      '@supabase/storage-js': 2.12.1
    transitivePeerDependencies:
      - bufferutil
      - utf-8-validate

  '@swc/helpers@0.5.15':
    dependencies:
      tslib: 2.8.1

  '@tailwindcss/cli@4.1.13':
    dependencies:
      '@parcel/watcher': 2.5.1
      '@tailwindcss/node': 4.1.13
      '@tailwindcss/oxide': 4.1.13
      enhanced-resolve: 5.18.3
      mri: 1.2.0
      picocolors: 1.1.1
      tailwindcss: 4.1.13

  '@tailwindcss/node@4.1.13':
    dependencies:
      '@jridgewell/remapping': 2.3.5
      enhanced-resolve: 5.18.3
      jiti: 2.5.1
      lightningcss: 1.30.1
      magic-string: 0.30.19
      source-map-js: 1.2.1
      tailwindcss: 4.1.13

  '@tailwindcss/oxide-android-arm64@4.1.13':
    optional: true

  '@tailwindcss/oxide-darwin-arm64@4.1.13':
    optional: true

  '@tailwindcss/oxide-darwin-x64@4.1.13':
    optional: true

  '@tailwindcss/oxide-freebsd-x64@4.1.13':
    optional: true

  '@tailwindcss/oxide-linux-arm-gnueabihf@4.1.13':
    optional: true

  '@tailwindcss/oxide-linux-arm64-gnu@4.1.13':
    optional: true

  '@tailwindcss/oxide-linux-arm64-musl@4.1.13':
    optional: true

  '@tailwindcss/oxide-linux-x64-gnu@4.1.13':
    optional: true

  '@tailwindcss/oxide-linux-x64-musl@4.1.13':
    optional: true

  '@tailwindcss/oxide-wasm32-wasi@4.1.13':
    optional: true

  '@tailwindcss/oxide-win32-arm64-msvc@4.1.13':
    optional: true

  '@tailwindcss/oxide-win32-x64-msvc@4.1.13':
    optional: true

  '@tailwindcss/oxide@4.1.13':
    dependencies:
      detect-libc: 2.0.4
      tar: 7.4.3
    optionalDependencies:
      '@tailwindcss/oxide-android-arm64': 4.1.13
      '@tailwindcss/oxide-darwin-arm64': 4.1.13
      '@tailwindcss/oxide-darwin-x64': 4.1.13
      '@tailwindcss/oxide-freebsd-x64': 4.1.13
      '@tailwindcss/oxide-linux-arm-gnueabihf': 4.1.13
      '@tailwindcss/oxide-linux-arm64-gnu': 4.1.13
      '@tailwindcss/oxide-linux-arm64-musl': 4.1.13
      '@tailwindcss/oxide-linux-x64-gnu': 4.1.13
      '@tailwindcss/oxide-linux-x64-musl': 4.1.13
      '@tailwindcss/oxide-wasm32-wasi': 4.1.13
      '@tailwindcss/oxide-win32-arm64-msvc': 4.1.13
      '@tailwindcss/oxide-win32-x64-msvc': 4.1.13

  '@tailwindcss/postcss@4.1.13':
    dependencies:
      '@alloc/quick-lru': 5.2.0
      '@tailwindcss/node': 4.1.13
      '@tailwindcss/oxide': 4.1.13
      postcss: 8.5.6
      tailwindcss: 4.1.13

  '@testing-library/dom@10.4.1':
    dependencies:
      '@babel/code-frame': 7.27.1
      '@babel/runtime': 7.28.4
      '@types/aria-query': 5.0.4
      aria-query: 5.3.0
      dom-accessibility-api: 0.5.16
      lz-string: 1.5.0
      picocolors: 1.1.1
      pretty-format: 27.5.1

  '@testing-library/react@15.0.7(@types/react@19.1.0)(react-dom@19.1.0(react@19.1.0))(react@19.1.0)':
    dependencies:
      '@babel/runtime': 7.28.4
      '@testing-library/dom': 10.4.1
      '@types/react-dom': 18.3.7(@types/react@19.1.0)
      react: 19.1.0
      react-dom: 19.1.0(react@19.1.0)
    optionalDependencies:
      '@types/react': 19.1.0

  '@types/aria-query@5.0.4': {}

  '@types/estree@1.0.8': {}

  '@types/json-schema@7.0.15': {}

  '@types/node@22.15.3':
    dependencies:
      undici-types: 6.21.0

  '@types/phoenix@1.6.6': {}

  '@types/react-dom@18.3.7(@types/react@19.1.0)':
    dependencies:
      '@types/react': 19.1.0

  '@types/react-dom@19.1.1(@types/react@19.1.0)':
    dependencies:
      '@types/react': 19.1.0

  '@types/react@19.1.0':
    dependencies:
      csstype: 3.1.3

  '@types/ws@8.18.1':
    dependencies:
      '@types/node': 22.15.3

  '@typescript-eslint/eslint-plugin@8.40.0(@typescript-eslint/parser@8.40.0(eslint@9.34.0(jiti@2.5.1))(typescript@5.9.2))(eslint@9.34.0(jiti@2.5.1))(typescript@5.9.2)':
    dependencies:
      '@eslint-community/regexpp': 4.12.1
      '@typescript-eslint/parser': 8.40.0(eslint@9.34.0(jiti@2.5.1))(typescript@5.9.2)
      '@typescript-eslint/scope-manager': 8.40.0
      '@typescript-eslint/type-utils': 8.40.0(eslint@9.34.0(jiti@2.5.1))(typescript@5.9.2)
      '@typescript-eslint/utils': 8.40.0(eslint@9.34.0(jiti@2.5.1))(typescript@5.9.2)
      '@typescript-eslint/visitor-keys': 8.40.0
      eslint: 9.34.0(jiti@2.5.1)
      graphemer: 1.4.0
      ignore: 7.0.5
      natural-compare: 1.4.0
      ts-api-utils: 2.1.0(typescript@5.9.2)
      typescript: 5.9.2
    transitivePeerDependencies:
      - supports-color

  '@typescript-eslint/parser@8.40.0(eslint@9.34.0(jiti@2.5.1))(typescript@5.9.2)':
    dependencies:
      '@typescript-eslint/scope-manager': 8.40.0
      '@typescript-eslint/types': 8.40.0
      '@typescript-eslint/typescript-estree': 8.40.0(typescript@5.9.2)
      '@typescript-eslint/visitor-keys': 8.40.0
      debug: 4.4.1(supports-color@8.1.1)
      eslint: 9.34.0(jiti@2.5.1)
      typescript: 5.9.2
    transitivePeerDependencies:
      - supports-color

  '@typescript-eslint/project-service@8.40.0(typescript@5.9.2)':
    dependencies:
      '@typescript-eslint/tsconfig-utils': 8.40.0(typescript@5.9.2)
      '@typescript-eslint/types': 8.40.0
      debug: 4.4.1(supports-color@8.1.1)
      typescript: 5.9.2
    transitivePeerDependencies:
      - supports-color

  '@typescript-eslint/scope-manager@8.40.0':
    dependencies:
      '@typescript-eslint/types': 8.40.0
      '@typescript-eslint/visitor-keys': 8.40.0

  '@typescript-eslint/tsconfig-utils@8.40.0(typescript@5.9.2)':
    dependencies:
      typescript: 5.9.2

  '@typescript-eslint/type-utils@8.40.0(eslint@9.34.0(jiti@2.5.1))(typescript@5.9.2)':
    dependencies:
      '@typescript-eslint/types': 8.40.0
      '@typescript-eslint/typescript-estree': 8.40.0(typescript@5.9.2)
      '@typescript-eslint/utils': 8.40.0(eslint@9.34.0(jiti@2.5.1))(typescript@5.9.2)
      debug: 4.4.1(supports-color@8.1.1)
      eslint: 9.34.0(jiti@2.5.1)
      ts-api-utils: 2.1.0(typescript@5.9.2)
      typescript: 5.9.2
    transitivePeerDependencies:
      - supports-color

  '@typescript-eslint/types@8.40.0': {}

  '@typescript-eslint/typescript-estree@8.40.0(typescript@5.9.2)':
    dependencies:
      '@typescript-eslint/project-service': 8.40.0(typescript@5.9.2)
      '@typescript-eslint/tsconfig-utils': 8.40.0(typescript@5.9.2)
      '@typescript-eslint/types': 8.40.0
      '@typescript-eslint/visitor-keys': 8.40.0
      debug: 4.4.1(supports-color@8.1.1)
      fast-glob: 3.3.3
      is-glob: 4.0.3
      minimatch: 9.0.5
      semver: 7.7.2
      ts-api-utils: 2.1.0(typescript@5.9.2)
      typescript: 5.9.2
    transitivePeerDependencies:
      - supports-color

  '@typescript-eslint/utils@8.40.0(eslint@9.34.0(jiti@2.5.1))(typescript@5.9.2)':
    dependencies:
      '@eslint-community/eslint-utils': 4.7.0(eslint@9.34.0(jiti@2.5.1))
      '@typescript-eslint/scope-manager': 8.40.0
      '@typescript-eslint/types': 8.40.0
      '@typescript-eslint/typescript-estree': 8.40.0(typescript@5.9.2)
      eslint: 9.34.0(jiti@2.5.1)
      typescript: 5.9.2
    transitivePeerDependencies:
      - supports-color

  '@typescript-eslint/visitor-keys@8.40.0':
    dependencies:
      '@typescript-eslint/types': 8.40.0
      eslint-visitor-keys: 4.2.1

  '@typescript/vfs@1.6.1(typescript@5.9.2)':
    dependencies:
      debug: 4.4.1(supports-color@8.1.1)
      typescript: 5.9.2
    transitivePeerDependencies:
      - supports-color

  '@vitest/expect@2.1.9':
    dependencies:
      '@vitest/spy': 2.1.9
      '@vitest/utils': 2.1.9
      chai: 5.3.3
      tinyrainbow: 1.2.0

  '@vitest/mocker@2.1.9(vite@5.4.20(@types/node@22.15.3)(lightningcss@1.30.1))':
    dependencies:
      '@vitest/spy': 2.1.9
      estree-walker: 3.0.3
      magic-string: 0.30.19
    optionalDependencies:
      vite: 5.4.20(@types/node@22.15.3)(lightningcss@1.30.1)

  '@vitest/pretty-format@2.1.9':
    dependencies:
      tinyrainbow: 1.2.0

  '@vitest/runner@2.1.9':
    dependencies:
      '@vitest/utils': 2.1.9
      pathe: 1.1.2

  '@vitest/snapshot@2.1.9':
    dependencies:
      '@vitest/pretty-format': 2.1.9
      magic-string: 0.30.19
      pathe: 1.1.2

  '@vitest/spy@2.1.9':
    dependencies:
      tinyspy: 3.0.2

  '@vitest/utils@2.1.9':
    dependencies:
      '@vitest/pretty-format': 2.1.9
      loupe: 3.2.1
      tinyrainbow: 1.2.0

  acorn-jsx@5.3.2(acorn@8.15.0):
    dependencies:
      acorn: 8.15.0

  acorn@8.15.0: {}

  agent-base@7.1.4: {}

  ajv@6.12.6:
    dependencies:
      fast-deep-equal: 3.1.3
      fast-json-stable-stringify: 2.1.0
      json-schema-traverse: 0.4.1
      uri-js: 4.4.1

  ansi-escapes@4.3.2:
    dependencies:
      type-fest: 0.21.3

  ansi-regex@5.0.1: {}

  ansi-styles@4.3.0:
    dependencies:
      color-convert: 2.0.1

  ansi-styles@5.2.0: {}

  ansis@3.17.0: {}

  anymatch@3.1.3:
    dependencies:
      normalize-path: 3.0.0
      picomatch: 2.3.1

  argparse@2.0.1: {}

  aria-query@5.3.0:
    dependencies:
      dequal: 2.0.3

  array-buffer-byte-length@1.0.2:
    dependencies:
      call-bound: 1.0.4
      is-array-buffer: 3.0.5

  array-includes@3.1.9:
    dependencies:
      call-bind: 1.0.8
      call-bound: 1.0.4
      define-properties: 1.2.1
      es-abstract: 1.24.0
      es-object-atoms: 1.1.1
      get-intrinsic: 1.3.0
      is-string: 1.1.1
      math-intrinsics: 1.1.0

  array.prototype.findlast@1.2.5:
    dependencies:
      call-bind: 1.0.8
      define-properties: 1.2.1
      es-abstract: 1.24.0
      es-errors: 1.3.0
      es-object-atoms: 1.1.1
      es-shim-unscopables: 1.1.0

  array.prototype.flat@1.3.3:
    dependencies:
      call-bind: 1.0.8
      define-properties: 1.2.1
      es-abstract: 1.24.0
      es-shim-unscopables: 1.1.0

  array.prototype.flatmap@1.3.3:
    dependencies:
      call-bind: 1.0.8
      define-properties: 1.2.1
      es-abstract: 1.24.0
      es-shim-unscopables: 1.1.0

  array.prototype.tosorted@1.1.4:
    dependencies:
      call-bind: 1.0.8
      define-properties: 1.2.1
      es-abstract: 1.24.0
      es-errors: 1.3.0
      es-shim-unscopables: 1.1.0

  arraybuffer.prototype.slice@1.0.4:
    dependencies:
      array-buffer-byte-length: 1.0.2
      call-bind: 1.0.8
      define-properties: 1.2.1
      es-abstract: 1.24.0
      es-errors: 1.3.0
      get-intrinsic: 1.3.0
      is-array-buffer: 3.0.5

  assertion-error@2.0.1: {}

  async-function@1.0.0: {}

  async@3.2.6: {}

  available-typed-arrays@1.0.7:
    dependencies:
      possible-typed-array-names: 1.1.0

  balanced-match@1.0.2: {}

  base64-js@1.5.1: {}

  binary-extensions@2.3.0: {}

  bl@4.1.0:
    dependencies:
      buffer: 5.7.1
      inherits: 2.0.4
      readable-stream: 3.6.2

  brace-expansion@1.1.12:
    dependencies:
      balanced-match: 1.0.2
      concat-map: 0.0.1

  brace-expansion@2.0.2:
    dependencies:
      balanced-match: 1.0.2

  braces@3.0.3:
    dependencies:
      fill-range: 7.1.1

  buffer@5.7.1:
    dependencies:
      base64-js: 1.5.1
      ieee754: 1.2.1

  cac@6.7.14: {}

  call-bind-apply-helpers@1.0.2:
    dependencies:
      es-errors: 1.3.0
      function-bind: 1.1.2

  call-bind@1.0.8:
    dependencies:
      call-bind-apply-helpers: 1.0.2
      es-define-property: 1.0.1
      get-intrinsic: 1.3.0
      set-function-length: 1.2.2

  call-bound@1.0.4:
    dependencies:
      call-bind-apply-helpers: 1.0.2
      get-intrinsic: 1.3.0

  callsites@3.1.0: {}

  caniuse-lite@1.0.30001736: {}

  case@1.6.3: {}

  chai@5.3.3:
    dependencies:
      assertion-error: 2.0.1
      check-error: 2.1.1
      deep-eql: 5.0.2
      loupe: 3.2.1
      pathval: 2.0.1

  chalk@4.1.2:
    dependencies:
      ansi-styles: 4.3.0
      supports-color: 7.2.0

  chardet@2.1.0: {}

  check-error@2.1.1: {}

  chokidar@3.6.0:
    dependencies:
      anymatch: 3.1.3
      braces: 3.0.3
      glob-parent: 5.1.2
      is-binary-path: 2.1.0
      is-glob: 4.0.3
      normalize-path: 3.0.0
      readdirp: 3.6.0
    optionalDependencies:
      fsevents: 2.3.3

  chownr@3.0.0: {}

  class-variance-authority@0.7.1:
    dependencies:
      clsx: 2.1.1

  clean-stack@3.0.1:
    dependencies:
      escape-string-regexp: 4.0.0

  cli-cursor@3.1.0:
    dependencies:
      restore-cursor: 3.1.0

  cli-spinners@2.9.2: {}

  cli-width@3.0.0: {}

  client-only@0.0.1: {}

  clone@1.0.4: {}

  clsx@2.1.1: {}

  color-convert@2.0.1:
    dependencies:
      color-name: 1.1.4

  color-name@1.1.4: {}

  color-string@1.9.1:
    dependencies:
      color-name: 1.1.4
      simple-swizzle: 0.2.2
    optional: true

  color@4.2.3:
    dependencies:
      color-convert: 2.0.1
      color-string: 1.9.1
    optional: true

  commander@12.1.0: {}

  concat-map@0.0.1: {}

  cookie@1.0.2: {}

  cross-spawn@7.0.6:
    dependencies:
      path-key: 3.1.1
      shebang-command: 2.0.0
      which: 2.0.2

  cssstyle@4.6.0:
    dependencies:
      '@asamuzakjp/css-color': 3.2.0
      rrweb-cssom: 0.8.0

  csstype@3.1.3: {}

  data-urls@5.0.0:
    dependencies:
      whatwg-mimetype: 4.0.0
      whatwg-url: 14.2.0

  data-view-buffer@1.0.2:
    dependencies:
      call-bound: 1.0.4
      es-errors: 1.3.0
      is-data-view: 1.0.2

  data-view-byte-length@1.0.2:
    dependencies:
      call-bound: 1.0.4
      es-errors: 1.3.0
      is-data-view: 1.0.2

  data-view-byte-offset@1.0.1:
    dependencies:
      call-bound: 1.0.4
      es-errors: 1.3.0
      is-data-view: 1.0.2

  debug@4.4.1(supports-color@8.1.1):
    dependencies:
      ms: 2.1.3
    optionalDependencies:
      supports-color: 8.1.1

  decimal.js@10.6.0: {}

  deep-eql@5.0.2: {}

  deep-is@0.1.4: {}

  defaults@1.0.4:
    dependencies:
      clone: 1.0.4

  define-data-property@1.1.4:
    dependencies:
      es-define-property: 1.0.1
      es-errors: 1.3.0
      gopd: 1.2.0

  define-properties@1.2.1:
    dependencies:
      define-data-property: 1.1.4
      has-property-descriptors: 1.0.2
      object-keys: 1.1.1

  dequal@2.0.3: {}

  detect-libc@1.0.3: {}

  detect-libc@2.0.4: {}

  doctrine@2.1.0:
    dependencies:
      esutils: 2.0.3

  dom-accessibility-api@0.5.16: {}

  dotenv@16.0.3: {}

  dunder-proto@1.0.1:
    dependencies:
      call-bind-apply-helpers: 1.0.2
      es-errors: 1.3.0
      gopd: 1.2.0

  ejs@3.1.10:
    dependencies:
      jake: 10.9.4

  emoji-regex@8.0.0: {}

  enhanced-resolve@5.18.3:
    dependencies:
      graceful-fs: 4.2.11
      tapable: 2.2.3

  entities@6.0.1: {}

  es-abstract@1.24.0:
    dependencies:
      array-buffer-byte-length: 1.0.2
      arraybuffer.prototype.slice: 1.0.4
      available-typed-arrays: 1.0.7
      call-bind: 1.0.8
      call-bound: 1.0.4
      data-view-buffer: 1.0.2
      data-view-byte-length: 1.0.2
      data-view-byte-offset: 1.0.1
      es-define-property: 1.0.1
      es-errors: 1.3.0
      es-object-atoms: 1.1.1
      es-set-tostringtag: 2.1.0
      es-to-primitive: 1.3.0
      function.prototype.name: 1.1.8
      get-intrinsic: 1.3.0
      get-proto: 1.0.1
      get-symbol-description: 1.1.0
      globalthis: 1.0.4
      gopd: 1.2.0
      has-property-descriptors: 1.0.2
      has-proto: 1.2.0
      has-symbols: 1.1.0
      hasown: 2.0.2
      internal-slot: 1.1.0
      is-array-buffer: 3.0.5
      is-callable: 1.2.7
      is-data-view: 1.0.2
      is-negative-zero: 2.0.3
      is-regex: 1.2.1
      is-set: 2.0.3
      is-shared-array-buffer: 1.0.4
      is-string: 1.1.1
      is-typed-array: 1.1.15
      is-weakref: 1.1.1
      math-intrinsics: 1.1.0
      object-inspect: 1.13.4
      object-keys: 1.1.1
      object.assign: 4.1.7
      own-keys: 1.0.1
      regexp.prototype.flags: 1.5.4
      safe-array-concat: 1.1.3
      safe-push-apply: 1.0.0
      safe-regex-test: 1.1.0
      set-proto: 1.0.0
      stop-iteration-iterator: 1.1.0
      string.prototype.trim: 1.2.10
      string.prototype.trimend: 1.0.9
      string.prototype.trimstart: 1.0.8
      typed-array-buffer: 1.0.3
      typed-array-byte-length: 1.0.3
      typed-array-byte-offset: 1.0.4
      typed-array-length: 1.0.7
      unbox-primitive: 1.1.0
      which-typed-array: 1.1.19

  es-define-property@1.0.1: {}

  es-errors@1.3.0: {}

  es-iterator-helpers@1.2.1:
    dependencies:
      call-bind: 1.0.8
      call-bound: 1.0.4
      define-properties: 1.2.1
      es-abstract: 1.24.0
      es-errors: 1.3.0
      es-set-tostringtag: 2.1.0
      function-bind: 1.1.2
      get-intrinsic: 1.3.0
      globalthis: 1.0.4
      gopd: 1.2.0
      has-property-descriptors: 1.0.2
      has-proto: 1.2.0
      has-symbols: 1.1.0
      internal-slot: 1.1.0
      iterator.prototype: 1.1.5
      safe-array-concat: 1.1.3

  es-module-lexer@1.7.0: {}

  es-object-atoms@1.1.1:
    dependencies:
      es-errors: 1.3.0

  es-set-tostringtag@2.1.0:
    dependencies:
      es-errors: 1.3.0
      get-intrinsic: 1.3.0
      has-tostringtag: 1.0.2
      hasown: 2.0.2

  es-shim-unscopables@1.1.0:
    dependencies:
      hasown: 2.0.2

  es-to-primitive@1.3.0:
    dependencies:
      is-callable: 1.2.7
      is-date-object: 1.1.0
      is-symbol: 1.1.1

  esbuild@0.21.5:
    optionalDependencies:
      '@esbuild/aix-ppc64': 0.21.5
      '@esbuild/android-arm': 0.21.5
      '@esbuild/android-arm64': 0.21.5
      '@esbuild/android-x64': 0.21.5
      '@esbuild/darwin-arm64': 0.21.5
      '@esbuild/darwin-x64': 0.21.5
      '@esbuild/freebsd-arm64': 0.21.5
      '@esbuild/freebsd-x64': 0.21.5
      '@esbuild/linux-arm': 0.21.5
      '@esbuild/linux-arm64': 0.21.5
      '@esbuild/linux-ia32': 0.21.5
      '@esbuild/linux-loong64': 0.21.5
      '@esbuild/linux-mips64el': 0.21.5
      '@esbuild/linux-ppc64': 0.21.5
      '@esbuild/linux-riscv64': 0.21.5
      '@esbuild/linux-s390x': 0.21.5
      '@esbuild/linux-x64': 0.21.5
      '@esbuild/netbsd-x64': 0.21.5
      '@esbuild/openbsd-x64': 0.21.5
      '@esbuild/sunos-x64': 0.21.5
      '@esbuild/win32-arm64': 0.21.5
      '@esbuild/win32-ia32': 0.21.5
      '@esbuild/win32-x64': 0.21.5

  escape-string-regexp@1.0.5: {}

  escape-string-regexp@4.0.0: {}

  eslint-config-prettier@10.1.1(eslint@9.34.0(jiti@2.5.1)):
    dependencies:
      eslint: 9.34.0(jiti@2.5.1)

  eslint-plugin-only-warn@1.1.0: {}

  eslint-plugin-react-hooks@5.2.0(eslint@9.34.0(jiti@2.5.1)):
    dependencies:
      eslint: 9.34.0(jiti@2.5.1)

  eslint-plugin-react@7.37.5(eslint@9.34.0(jiti@2.5.1)):
    dependencies:
      array-includes: 3.1.9
      array.prototype.findlast: 1.2.5
      array.prototype.flatmap: 1.3.3
      array.prototype.tosorted: 1.1.4
      doctrine: 2.1.0
      es-iterator-helpers: 1.2.1
      eslint: 9.34.0(jiti@2.5.1)
      estraverse: 5.3.0
      hasown: 2.0.2
      jsx-ast-utils: 3.3.5
      minimatch: 3.1.2
      object.entries: 1.1.9
      object.fromentries: 2.0.8
      object.values: 1.2.1
      prop-types: 15.8.1
      resolve: 2.0.0-next.5
      semver: 6.3.1
      string.prototype.matchall: 4.0.12
      string.prototype.repeat: 1.0.0

  eslint-plugin-turbo@2.5.0(eslint@9.34.0(jiti@2.5.1))(turbo@2.5.6):
    dependencies:
      dotenv: 16.0.3
      eslint: 9.34.0(jiti@2.5.1)
      turbo: 2.5.6

  eslint-scope@8.4.0:
    dependencies:
      esrecurse: 4.3.0
      estraverse: 5.3.0

  eslint-visitor-keys@3.4.3: {}

  eslint-visitor-keys@4.2.1: {}

  eslint@9.34.0(jiti@2.5.1):
    dependencies:
      '@eslint-community/eslint-utils': 4.7.0(eslint@9.34.0(jiti@2.5.1))
      '@eslint-community/regexpp': 4.12.1
      '@eslint/config-array': 0.21.0
      '@eslint/config-helpers': 0.3.1
      '@eslint/core': 0.15.2
      '@eslint/eslintrc': 3.3.1
      '@eslint/js': 9.34.0
      '@eslint/plugin-kit': 0.3.5
      '@humanfs/node': 0.16.6
      '@humanwhocodes/module-importer': 1.0.1
      '@humanwhocodes/retry': 0.4.3
      '@types/estree': 1.0.8
      '@types/json-schema': 7.0.15
      ajv: 6.12.6
      chalk: 4.1.2
      cross-spawn: 7.0.6
      debug: 4.4.1(supports-color@8.1.1)
      escape-string-regexp: 4.0.0
      eslint-scope: 8.4.0
      eslint-visitor-keys: 4.2.1
      espree: 10.4.0
      esquery: 1.6.0
      esutils: 2.0.3
      fast-deep-equal: 3.1.3
      file-entry-cache: 8.0.0
      find-up: 5.0.0
      glob-parent: 6.0.2
      ignore: 5.3.2
      imurmurhash: 0.1.4
      is-glob: 4.0.3
      json-stable-stringify-without-jsonify: 1.0.1
      lodash.merge: 4.6.2
      minimatch: 3.1.2
      natural-compare: 1.4.0
      optionator: 0.9.4
    optionalDependencies:
      jiti: 2.5.1
    transitivePeerDependencies:
      - supports-color

  esm@3.2.25:
    optional: true

  espree@10.4.0:
    dependencies:
      acorn: 8.15.0
      acorn-jsx: 5.3.2(acorn@8.15.0)
      eslint-visitor-keys: 4.2.1

  esquery@1.6.0:
    dependencies:
      estraverse: 5.3.0

  esrecurse@4.3.0:
    dependencies:
      estraverse: 5.3.0

  estraverse@5.3.0: {}

  estree-walker@3.0.3:
    dependencies:
      '@types/estree': 1.0.8

  esutils@2.0.3: {}

  expect-type@1.2.2: {}

  fast-deep-equal@3.1.3: {}

  fast-glob@3.3.1:
    dependencies:
      '@nodelib/fs.stat': 2.0.5
      '@nodelib/fs.walk': 1.2.8
      glob-parent: 5.1.2
      merge2: 1.4.1
      micromatch: 4.0.8

  fast-glob@3.3.3:
    dependencies:
      '@nodelib/fs.stat': 2.0.5
      '@nodelib/fs.walk': 1.2.8
      glob-parent: 5.1.2
      merge2: 1.4.1
      micromatch: 4.0.8

  fast-json-stable-stringify@2.1.0: {}

  fast-levenshtein@2.0.6: {}

  fastq@1.19.1:
    dependencies:
      reusify: 1.1.0

  fdir@6.5.0(picomatch@4.0.3):
    optionalDependencies:
      picomatch: 4.0.3

  figures@3.2.0:
    dependencies:
      escape-string-regexp: 1.0.5

  file-entry-cache@8.0.0:
    dependencies:
      flat-cache: 4.0.1

  filelist@1.0.4:
    dependencies:
      minimatch: 5.1.6

  fill-range@7.1.1:
    dependencies:
      to-regex-range: 5.0.1

  find-up@5.0.0:
    dependencies:
      locate-path: 6.0.0
      path-exists: 4.0.0

  flat-cache@4.0.1:
    dependencies:
      flatted: 3.3.3
      keyv: 4.5.4

  flatted@3.3.3: {}

  for-each@0.3.5:
    dependencies:
      is-callable: 1.2.7

  fs-extra@11.3.2:
    dependencies:
      graceful-fs: 4.2.11
      jsonfile: 6.2.0
      universalify: 2.0.1

  fsevents@2.3.2:
    optional: true

  fsevents@2.3.3:
    optional: true

  function-bind@1.1.2: {}

  function.prototype.name@1.1.8:
    dependencies:
      call-bind: 1.0.8
      call-bound: 1.0.4
      define-properties: 1.2.1
      functions-have-names: 1.2.3
      hasown: 2.0.2
      is-callable: 1.2.7

  functions-have-names@1.2.3: {}

  get-intrinsic@1.3.0:
    dependencies:
      call-bind-apply-helpers: 1.0.2
      es-define-property: 1.0.1
      es-errors: 1.3.0
      es-object-atoms: 1.1.1
      function-bind: 1.1.2
      get-proto: 1.0.1
      gopd: 1.2.0
      has-symbols: 1.1.0
      hasown: 2.0.2
      math-intrinsics: 1.1.0

  get-package-type@0.1.0: {}

  get-proto@1.0.1:
    dependencies:
      dunder-proto: 1.0.1
      es-object-atoms: 1.1.1

  get-symbol-description@1.1.0:
    dependencies:
      call-bound: 1.0.4
      es-errors: 1.3.0
      get-intrinsic: 1.3.0

  glob-parent@5.1.2:
    dependencies:
      is-glob: 4.0.3

  glob-parent@6.0.2:
    dependencies:
      is-glob: 4.0.3

  globals@14.0.0: {}

  globals@16.3.0: {}

  globalthis@1.0.4:
    dependencies:
      define-properties: 1.2.1
      gopd: 1.2.0

  gopd@1.2.0: {}

  graceful-fs@4.2.11: {}

  graphemer@1.4.0: {}

  has-bigints@1.1.0: {}

  has-flag@4.0.0: {}

  has-property-descriptors@1.0.2:
    dependencies:
      es-define-property: 1.0.1

  has-proto@1.2.0:
    dependencies:
      dunder-proto: 1.0.1

  has-symbols@1.1.0: {}

  has-tostringtag@1.0.2:
    dependencies:
      has-symbols: 1.1.0

  hasown@2.0.2:
    dependencies:
      function-bind: 1.1.2

  html-encoding-sniffer@4.0.0:
    dependencies:
      whatwg-encoding: 3.1.1

  http-proxy-agent@7.0.2:
    dependencies:
      agent-base: 7.1.4
      debug: 4.4.1(supports-color@8.1.1)
    transitivePeerDependencies:
      - supports-color

  https-proxy-agent@7.0.6:
    dependencies:
      agent-base: 7.1.4
      debug: 4.4.1(supports-color@8.1.1)
    transitivePeerDependencies:
      - supports-color

  iconv-lite@0.6.3:
    dependencies:
      safer-buffer: 2.1.2

  iconv-lite@0.7.0:
    dependencies:
      safer-buffer: 2.1.2

  ieee754@1.2.1: {}

  ignore@5.3.2: {}

  ignore@7.0.5: {}

  import-fresh@3.3.1:
    dependencies:
      parent-module: 1.0.1
      resolve-from: 4.0.0

  imurmurhash@0.1.4: {}

  indent-string@4.0.0: {}

  inherits@2.0.4: {}

  inquirer@8.2.7(@types/node@22.15.3):
    dependencies:
      '@inquirer/external-editor': 1.0.2(@types/node@22.15.3)
      ansi-escapes: 4.3.2
      chalk: 4.1.2
      cli-cursor: 3.1.0
      cli-width: 3.0.0
      figures: 3.2.0
      lodash: 4.17.21
      mute-stream: 0.0.8
      ora: 5.4.1
      run-async: 2.4.1
      rxjs: 7.8.2
      string-width: 4.2.3
      strip-ansi: 6.0.1
      through: 2.3.8
      wrap-ansi: 6.2.0
    transitivePeerDependencies:
      - '@types/node'

  internal-slot@1.1.0:
    dependencies:
      es-errors: 1.3.0
      hasown: 2.0.2
      side-channel: 1.1.0

  is-array-buffer@3.0.5:
    dependencies:
      call-bind: 1.0.8
      call-bound: 1.0.4
      get-intrinsic: 1.3.0

  is-arrayish@0.3.2:
    optional: true

  is-async-function@2.1.1:
    dependencies:
      async-function: 1.0.0
      call-bound: 1.0.4
      get-proto: 1.0.1
      has-tostringtag: 1.0.2
      safe-regex-test: 1.1.0

  is-bigint@1.1.0:
    dependencies:
      has-bigints: 1.1.0

  is-binary-path@2.1.0:
    dependencies:
      binary-extensions: 2.3.0

  is-boolean-object@1.2.2:
    dependencies:
      call-bound: 1.0.4
      has-tostringtag: 1.0.2

  is-callable@1.2.7: {}

  is-core-module@2.16.1:
    dependencies:
      hasown: 2.0.2

  is-data-view@1.0.2:
    dependencies:
      call-bound: 1.0.4
      get-intrinsic: 1.3.0
      is-typed-array: 1.1.15

  is-date-object@1.1.0:
    dependencies:
      call-bound: 1.0.4
      has-tostringtag: 1.0.2

  is-docker@2.2.1: {}

  is-extglob@2.1.1: {}

  is-finalizationregistry@1.1.1:
    dependencies:
      call-bound: 1.0.4

  is-fullwidth-code-point@3.0.0: {}

  is-generator-function@1.1.0:
    dependencies:
      call-bound: 1.0.4
      get-proto: 1.0.1
      has-tostringtag: 1.0.2
      safe-regex-test: 1.1.0

  is-glob@4.0.3:
    dependencies:
      is-extglob: 2.1.1

  is-interactive@1.0.0: {}

  is-map@2.0.3: {}

  is-negative-zero@2.0.3: {}

  is-number-object@1.1.1:
    dependencies:
      call-bound: 1.0.4
      has-tostringtag: 1.0.2

  is-number@7.0.0: {}

  is-observable@2.1.0: {}

  is-potential-custom-element-name@1.0.1: {}

  is-regex@1.2.1:
    dependencies:
      call-bound: 1.0.4
      gopd: 1.2.0
      has-tostringtag: 1.0.2
      hasown: 2.0.2

  is-set@2.0.3: {}

  is-shared-array-buffer@1.0.4:
    dependencies:
      call-bound: 1.0.4

  is-string@1.1.1:
    dependencies:
      call-bound: 1.0.4
      has-tostringtag: 1.0.2

  is-symbol@1.1.1:
    dependencies:
      call-bound: 1.0.4
      has-symbols: 1.1.0
      safe-regex-test: 1.1.0

  is-typed-array@1.1.15:
    dependencies:
      which-typed-array: 1.1.19

  is-unicode-supported@0.1.0: {}

  is-weakmap@2.0.2: {}

  is-weakref@1.1.1:
    dependencies:
      call-bound: 1.0.4

  is-weakset@2.0.4:
    dependencies:
      call-bound: 1.0.4
      get-intrinsic: 1.3.0

  is-wsl@2.2.0:
    dependencies:
      is-docker: 2.2.1

  isarray@2.0.5: {}

  isexe@2.0.0: {}

  iterator.prototype@1.1.5:
    dependencies:
      define-data-property: 1.1.4
      es-object-atoms: 1.1.1
      get-intrinsic: 1.3.0
      get-proto: 1.0.1
      has-symbols: 1.1.0
      set-function-name: 2.0.2

  jake@10.9.4:
    dependencies:
      async: 3.2.6
      filelist: 1.0.4
      picocolors: 1.1.1

  jiti@2.5.1: {}

  js-tokens@4.0.0: {}

  js-yaml@4.1.0:
    dependencies:
      argparse: 2.0.1

  jsdom@26.1.0:
    dependencies:
      cssstyle: 4.6.0
      data-urls: 5.0.0
      decimal.js: 10.6.0
      html-encoding-sniffer: 4.0.0
      http-proxy-agent: 7.0.2
      https-proxy-agent: 7.0.6
      is-potential-custom-element-name: 1.0.1
      nwsapi: 2.2.22
      parse5: 7.3.0
      rrweb-cssom: 0.8.0
      saxes: 6.0.0
      symbol-tree: 3.2.4
      tough-cookie: 5.1.2
      w3c-xmlserializer: 5.0.0
      webidl-conversions: 7.0.0
      whatwg-encoding: 3.1.1
      whatwg-mimetype: 4.0.0
      whatwg-url: 14.2.0
      ws: 8.18.3
      xml-name-validator: 5.0.0
    transitivePeerDependencies:
      - bufferutil
      - supports-color
      - utf-8-validate

  json-buffer@3.0.1: {}

  json-schema-traverse@0.4.1: {}

  json-stable-stringify-without-jsonify@1.0.1: {}

  jsonfile@6.2.0:
    dependencies:
      universalify: 2.0.1
    optionalDependencies:
      graceful-fs: 4.2.11

  jsx-ast-utils@3.3.5:
    dependencies:
      array-includes: 3.1.9
      array.prototype.flat: 1.3.3
      object.assign: 4.1.7
      object.values: 1.2.1

  keyv@4.5.4:
    dependencies:
      json-buffer: 3.0.1

  levn@0.4.1:
    dependencies:
      prelude-ls: 1.2.1
      type-check: 0.4.0

  lightningcss-darwin-arm64@1.30.1:
    optional: true

  lightningcss-darwin-x64@1.30.1:
    optional: true

  lightningcss-freebsd-x64@1.30.1:
    optional: true

  lightningcss-linux-arm-gnueabihf@1.30.1:
    optional: true

  lightningcss-linux-arm64-gnu@1.30.1:
    optional: true

  lightningcss-linux-arm64-musl@1.30.1:
    optional: true

  lightningcss-linux-x64-gnu@1.30.1:
    optional: true

  lightningcss-linux-x64-musl@1.30.1:
    optional: true

  lightningcss-win32-arm64-msvc@1.30.1:
    optional: true

  lightningcss-win32-x64-msvc@1.30.1:
    optional: true

  lightningcss@1.30.1:
    dependencies:
      detect-libc: 2.0.4
    optionalDependencies:
      lightningcss-darwin-arm64: 1.30.1
      lightningcss-darwin-x64: 1.30.1
      lightningcss-freebsd-x64: 1.30.1
      lightningcss-linux-arm-gnueabihf: 1.30.1
      lightningcss-linux-arm64-gnu: 1.30.1
      lightningcss-linux-arm64-musl: 1.30.1
      lightningcss-linux-x64-gnu: 1.30.1
      lightningcss-linux-x64-musl: 1.30.1
      lightningcss-win32-arm64-msvc: 1.30.1
      lightningcss-win32-x64-msvc: 1.30.1

  lilconfig@3.1.3: {}

  locate-path@6.0.0:
    dependencies:
      p-locate: 5.0.0

  lodash.merge@4.6.2: {}

  lodash@4.17.21: {}

  log-symbols@4.1.0:
    dependencies:
      chalk: 4.1.2
      is-unicode-supported: 0.1.0

  loose-envify@1.4.0:
    dependencies:
      js-tokens: 4.0.0

  loupe@3.2.1: {}

  lru-cache@10.4.3: {}

  lucide-react@0.544.0(react@19.1.0):
    dependencies:
      react: 19.1.0

  lz-string@1.5.0: {}

  magic-string@0.30.19:
    dependencies:
      '@jridgewell/sourcemap-codec': 1.5.5

  math-intrinsics@1.1.0: {}

  merge2@1.4.1: {}

  micromatch@4.0.8:
    dependencies:
      braces: 3.0.3
      picomatch: 2.3.1

  mimic-fn@2.1.0: {}

  minimatch@3.1.2:
    dependencies:
      brace-expansion: 1.1.12

  minimatch@5.1.6:
    dependencies:
      brace-expansion: 2.0.2

  minimatch@9.0.5:
    dependencies:
      brace-expansion: 2.0.2

  minipass@7.1.2: {}

  minizlib@3.0.2:
    dependencies:
      minipass: 7.1.2

  mkdirp@3.0.1: {}

  mri@1.2.0: {}

  ms@2.1.3: {}

  mute-stream@0.0.8: {}

  nanoid@3.3.11: {}

  natural-compare@1.4.0: {}

  next@15.5.0(@playwright/test@1.55.0)(react-dom@19.1.0(react@19.1.0))(react@19.1.0):
    dependencies:
      '@next/env': 15.5.0
      '@swc/helpers': 0.5.15
      caniuse-lite: 1.0.30001736
      postcss: 8.4.31
      react: 19.1.0
      react-dom: 19.1.0(react@19.1.0)
      styled-jsx: 5.1.6(react@19.1.0)
    optionalDependencies:
      '@next/swc-darwin-arm64': 15.5.0
      '@next/swc-darwin-x64': 15.5.0
      '@next/swc-linux-arm64-gnu': 15.5.0
      '@next/swc-linux-arm64-musl': 15.5.0
      '@next/swc-linux-x64-gnu': 15.5.0
      '@next/swc-linux-x64-musl': 15.5.0
      '@next/swc-win32-arm64-msvc': 15.5.0
      '@next/swc-win32-x64-msvc': 15.5.0
      '@playwright/test': 1.55.0
      sharp: 0.34.3
    transitivePeerDependencies:
      - '@babel/core'
      - babel-plugin-macros

  node-addon-api@7.1.1: {}

  normalize-path@3.0.0: {}

  nwsapi@2.2.22: {}

  object-assign@4.1.1: {}

  object-inspect@1.13.4: {}

  object-keys@1.1.1: {}

  object.assign@4.1.7:
    dependencies:
      call-bind: 1.0.8
      call-bound: 1.0.4
      define-properties: 1.2.1
      es-object-atoms: 1.1.1
      has-symbols: 1.1.0
      object-keys: 1.1.1

  object.entries@1.1.9:
    dependencies:
      call-bind: 1.0.8
      call-bound: 1.0.4
      define-properties: 1.2.1
      es-object-atoms: 1.1.1

  object.fromentries@2.0.8:
    dependencies:
      call-bind: 1.0.8
      define-properties: 1.2.1
      es-abstract: 1.24.0
      es-object-atoms: 1.1.1

  object.values@1.2.1:
    dependencies:
      call-bind: 1.0.8
      call-bound: 1.0.4
      define-properties: 1.2.1
      es-object-atoms: 1.1.1

  observable-fns@0.6.1: {}

  onetime@5.1.2:
    dependencies:
      mimic-fn: 2.1.0

  optionator@0.9.4:
    dependencies:
      deep-is: 0.1.4
      fast-levenshtein: 2.0.6
      levn: 0.4.1
      prelude-ls: 1.2.1
      type-check: 0.4.0
      word-wrap: 1.2.5

  ora@5.4.1:
    dependencies:
      bl: 4.1.0
      chalk: 4.1.2
      cli-cursor: 3.1.0
      cli-spinners: 2.9.2
      is-interactive: 1.0.0
      is-unicode-supported: 0.1.0
      log-symbols: 4.1.0
      strip-ansi: 6.0.1
      wcwidth: 1.0.1

  own-keys@1.0.1:
    dependencies:
      get-intrinsic: 1.3.0
      object-keys: 1.1.1
      safe-push-apply: 1.0.0

  p-limit@3.1.0:
    dependencies:
      yocto-queue: 0.1.0

  p-locate@5.0.0:
    dependencies:
      p-limit: 3.1.0

  parent-module@1.0.1:
    dependencies:
      callsites: 3.1.0

  parse5@7.3.0:
    dependencies:
      entities: 6.0.1

  path-exists@4.0.0: {}

  path-key@3.1.1: {}

  path-parse@1.0.7: {}

  pathe@1.1.2: {}

  pathval@2.0.1: {}

  picocolors@1.1.1: {}

  picomatch@2.3.1: {}

  picomatch@4.0.3: {}

  playwright-core@1.55.0: {}

  playwright@1.55.0:
    dependencies:
      playwright-core: 1.55.0
    optionalDependencies:
      fsevents: 2.3.2

  possible-typed-array-names@1.1.0: {}

  postcss@8.4.31:
    dependencies:
      nanoid: 3.3.11
      picocolors: 1.1.1
      source-map-js: 1.2.1

  postcss@8.5.6:
    dependencies:
      nanoid: 3.3.11
      picocolors: 1.1.1
      source-map-js: 1.2.1

  prelude-ls@1.2.1: {}

  prettier@3.0.3: {}

  prettier@3.2.5: {}

  prettier@3.6.2: {}

  pretty-format@27.5.1:
    dependencies:
      ansi-regex: 5.0.1
      ansi-styles: 5.2.0
      react-is: 17.0.2

  prop-types@15.8.1:
    dependencies:
      loose-envify: 1.4.0
      object-assign: 4.1.1
      react-is: 16.13.1

  punycode@2.3.1: {}

  queue-microtask@1.2.3: {}

  react-dom@19.1.0(react@19.1.0):
    dependencies:
      react: 19.1.0
      scheduler: 0.26.0

  react-is@16.13.1: {}

  react-is@17.0.2: {}

  react@19.1.0: {}

  readable-stream@3.6.2:
    dependencies:
      inherits: 2.0.4
      string_decoder: 1.3.0
      util-deprecate: 1.0.2

  readdirp@3.6.0:
    dependencies:
      picomatch: 2.3.1

  reflect.getprototypeof@1.0.10:
    dependencies:
      call-bind: 1.0.8
      define-properties: 1.2.1
      es-abstract: 1.24.0
      es-errors: 1.3.0
      es-object-atoms: 1.1.1
      get-intrinsic: 1.3.0
      get-proto: 1.0.1
      which-builtin-type: 1.2.1

  regexp.prototype.flags@1.5.4:
    dependencies:
      call-bind: 1.0.8
      define-properties: 1.2.1
      es-errors: 1.3.0
      get-proto: 1.0.1
      gopd: 1.2.0
      set-function-name: 2.0.2

  resolve-from@4.0.0: {}

  resolve@2.0.0-next.5:
    dependencies:
      is-core-module: 2.16.1
      path-parse: 1.0.7
      supports-preserve-symlinks-flag: 1.0.0

  restore-cursor@3.1.0:
    dependencies:
      onetime: 5.1.2
      signal-exit: 3.0.7

  reusify@1.1.0: {}

  rollup@4.50.1:
    dependencies:
      '@types/estree': 1.0.8
    optionalDependencies:
      '@rollup/rollup-android-arm-eabi': 4.50.1
      '@rollup/rollup-android-arm64': 4.50.1
      '@rollup/rollup-darwin-arm64': 4.50.1
      '@rollup/rollup-darwin-x64': 4.50.1
      '@rollup/rollup-freebsd-arm64': 4.50.1
      '@rollup/rollup-freebsd-x64': 4.50.1
      '@rollup/rollup-linux-arm-gnueabihf': 4.50.1
      '@rollup/rollup-linux-arm-musleabihf': 4.50.1
      '@rollup/rollup-linux-arm64-gnu': 4.50.1
      '@rollup/rollup-linux-arm64-musl': 4.50.1
      '@rollup/rollup-linux-loongarch64-gnu': 4.50.1
      '@rollup/rollup-linux-ppc64-gnu': 4.50.1
      '@rollup/rollup-linux-riscv64-gnu': 4.50.1
      '@rollup/rollup-linux-riscv64-musl': 4.50.1
      '@rollup/rollup-linux-s390x-gnu': 4.50.1
      '@rollup/rollup-linux-x64-gnu': 4.50.1
      '@rollup/rollup-linux-x64-musl': 4.50.1
      '@rollup/rollup-openharmony-arm64': 4.50.1
      '@rollup/rollup-win32-arm64-msvc': 4.50.1
      '@rollup/rollup-win32-ia32-msvc': 4.50.1
      '@rollup/rollup-win32-x64-msvc': 4.50.1
      fsevents: 2.3.3

  rrweb-cssom@0.8.0: {}

  run-async@2.4.1: {}

  run-parallel@1.2.0:
    dependencies:
      queue-microtask: 1.2.3

  rxjs@7.8.2:
    dependencies:
      tslib: 2.8.1

  safe-array-concat@1.1.3:
    dependencies:
      call-bind: 1.0.8
      call-bound: 1.0.4
      get-intrinsic: 1.3.0
      has-symbols: 1.1.0
      isarray: 2.0.5

  safe-buffer@5.2.1: {}

  safe-push-apply@1.0.0:
    dependencies:
      es-errors: 1.3.0
      isarray: 2.0.5

  safe-regex-test@1.1.0:
    dependencies:
      call-bound: 1.0.4
      es-errors: 1.3.0
      is-regex: 1.2.1

  safer-buffer@2.1.2: {}

  saxes@6.0.0:
    dependencies:
      xmlchars: 2.2.0

  scheduler@0.26.0: {}

  semver@6.3.1: {}

  semver@7.7.2: {}

  set-function-length@1.2.2:
    dependencies:
      define-data-property: 1.1.4
      es-errors: 1.3.0
      function-bind: 1.1.2
      get-intrinsic: 1.3.0
      gopd: 1.2.0
      has-property-descriptors: 1.0.2

  set-function-name@2.0.2:
    dependencies:
      define-data-property: 1.1.4
      es-errors: 1.3.0
      functions-have-names: 1.2.3
      has-property-descriptors: 1.0.2

  set-proto@1.0.0:
    dependencies:
      dunder-proto: 1.0.1
      es-errors: 1.3.0
      es-object-atoms: 1.1.1

  sharp@0.34.3:
    dependencies:
      color: 4.2.3
      detect-libc: 2.0.4
      semver: 7.7.2
    optionalDependencies:
      '@img/sharp-darwin-arm64': 0.34.3
      '@img/sharp-darwin-x64': 0.34.3
      '@img/sharp-libvips-darwin-arm64': 1.2.0
      '@img/sharp-libvips-darwin-x64': 1.2.0
      '@img/sharp-libvips-linux-arm': 1.2.0
      '@img/sharp-libvips-linux-arm64': 1.2.0
      '@img/sharp-libvips-linux-ppc64': 1.2.0
      '@img/sharp-libvips-linux-s390x': 1.2.0
      '@img/sharp-libvips-linux-x64': 1.2.0
      '@img/sharp-libvips-linuxmusl-arm64': 1.2.0
      '@img/sharp-libvips-linuxmusl-x64': 1.2.0
      '@img/sharp-linux-arm': 0.34.3
      '@img/sharp-linux-arm64': 0.34.3
      '@img/sharp-linux-ppc64': 0.34.3
      '@img/sharp-linux-s390x': 0.34.3
      '@img/sharp-linux-x64': 0.34.3
      '@img/sharp-linuxmusl-arm64': 0.34.3
      '@img/sharp-linuxmusl-x64': 0.34.3
      '@img/sharp-wasm32': 0.34.3
      '@img/sharp-win32-arm64': 0.34.3
      '@img/sharp-win32-ia32': 0.34.3
      '@img/sharp-win32-x64': 0.34.3
    optional: true

  shebang-command@2.0.0:
    dependencies:
      shebang-regex: 3.0.0

  shebang-regex@3.0.0: {}

  side-channel-list@1.0.0:
    dependencies:
      es-errors: 1.3.0
      object-inspect: 1.13.4

  side-channel-map@1.0.1:
    dependencies:
      call-bound: 1.0.4
      es-errors: 1.3.0
      get-intrinsic: 1.3.0
      object-inspect: 1.13.4

  side-channel-weakmap@1.0.2:
    dependencies:
      call-bound: 1.0.4
      es-errors: 1.3.0
      get-intrinsic: 1.3.0
      object-inspect: 1.13.4
      side-channel-map: 1.0.1

  side-channel@1.1.0:
    dependencies:
      es-errors: 1.3.0
      object-inspect: 1.13.4
      side-channel-list: 1.0.0
      side-channel-map: 1.0.1
      side-channel-weakmap: 1.0.2

  siginfo@2.0.0: {}

  signal-exit@3.0.7: {}

  simple-swizzle@0.2.2:
    dependencies:
      is-arrayish: 0.3.2
    optional: true

  slash@3.0.0: {}

  slash@5.1.0: {}

  source-map-js@1.2.1: {}

  stackback@0.0.2: {}

  std-env@3.9.0: {}

  stop-iteration-iterator@1.1.0:
    dependencies:
      es-errors: 1.3.0
      internal-slot: 1.1.0

  string-width@4.2.3:
    dependencies:
      emoji-regex: 8.0.0
      is-fullwidth-code-point: 3.0.0
      strip-ansi: 6.0.1

  string.prototype.matchall@4.0.12:
    dependencies:
      call-bind: 1.0.8
      call-bound: 1.0.4
      define-properties: 1.2.1
      es-abstract: 1.24.0
      es-errors: 1.3.0
      es-object-atoms: 1.1.1
      get-intrinsic: 1.3.0
      gopd: 1.2.0
      has-symbols: 1.1.0
      internal-slot: 1.1.0
      regexp.prototype.flags: 1.5.4
      set-function-name: 2.0.2
      side-channel: 1.1.0

  string.prototype.repeat@1.0.0:
    dependencies:
      define-properties: 1.2.1
      es-abstract: 1.24.0

  string.prototype.trim@1.2.10:
    dependencies:
      call-bind: 1.0.8
      call-bound: 1.0.4
      define-data-property: 1.1.4
      define-properties: 1.2.1
      es-abstract: 1.24.0
      es-object-atoms: 1.1.1
      has-property-descriptors: 1.0.2

  string.prototype.trimend@1.0.9:
    dependencies:
      call-bind: 1.0.8
      call-bound: 1.0.4
      define-properties: 1.2.1
      es-object-atoms: 1.1.1

  string.prototype.trimstart@1.0.8:
    dependencies:
      call-bind: 1.0.8
      define-properties: 1.2.1
      es-object-atoms: 1.1.1

  string_decoder@1.3.0:
    dependencies:
      safe-buffer: 5.2.1

  strip-ansi@6.0.1:
    dependencies:
      ansi-regex: 5.0.1

  strip-json-comments@3.1.1: {}

  styled-jsx@5.1.6(react@19.1.0):
    dependencies:
      client-only: 0.0.1
      react: 19.1.0

  supabase-to-zod@1.0.7(@types/node@22.15.3):
    dependencies:
      case: 1.6.3
      commander: 12.1.0
      prettier: 3.2.5
      slash: 5.1.0
      ts-to-zod: 3.7.0(@types/node@22.15.3)
      typescript: 5.3.3
      zod: 3.25.76
    transitivePeerDependencies:
      - '@types/node'
      - supports-color

  supports-color@7.2.0:
    dependencies:
      has-flag: 4.0.0

  supports-color@8.1.1:
    dependencies:
      has-flag: 4.0.0

  supports-preserve-symlinks-flag@1.0.0: {}

  symbol-tree@3.2.4: {}

  tailwind-merge@3.3.1: {}

  tailwindcss@4.1.13: {}

  tapable@2.2.3: {}

  tar@7.4.3:
    dependencies:
      '@isaacs/fs-minipass': 4.0.1
      chownr: 3.0.0
      minipass: 7.1.2
      minizlib: 3.0.2
      mkdirp: 3.0.1
      yallist: 5.0.0

  threads@1.7.0:
    dependencies:
      callsites: 3.1.0
      debug: 4.4.1(supports-color@8.1.1)
      is-observable: 2.1.0
      observable-fns: 0.6.1
    optionalDependencies:
      tiny-worker: 2.3.0
    transitivePeerDependencies:
      - supports-color

  through@2.3.8: {}

  tiny-worker@2.3.0:
    dependencies:
      esm: 3.2.25
    optional: true

  tinybench@2.9.0: {}

  tinyexec@0.3.2: {}

  tinyglobby@0.2.15:
    dependencies:
      fdir: 6.5.0(picomatch@4.0.3)
      picomatch: 4.0.3

  tinypool@1.1.1: {}

  tinyrainbow@1.2.0: {}

  tinyspy@3.0.2: {}

  tldts-core@6.1.86: {}

  tldts@6.1.86:
    dependencies:
      tldts-core: 6.1.86

  to-regex-range@5.0.1:
    dependencies:
      is-number: 7.0.0

  tough-cookie@5.1.2:
    dependencies:
      tldts: 6.1.86

  tr46@0.0.3: {}

  tr46@5.1.1:
    dependencies:
      punycode: 2.3.1

  ts-api-utils@2.1.0(typescript@5.9.2):
    dependencies:
      typescript: 5.9.2

  ts-to-zod@3.7.0(@types/node@22.15.3):
    dependencies:
      '@oclif/core': 4.5.3
      '@typescript/vfs': 1.6.1(typescript@5.9.2)
      case: 1.6.3
      chokidar: 3.6.0
      fs-extra: 11.3.2
      inquirer: 8.2.7(@types/node@22.15.3)
      lodash: 4.17.21
      ora: 5.4.1
      prettier: 3.0.3
      rxjs: 7.8.2
      slash: 3.0.0
      threads: 1.7.0
      tslib: 2.8.1
      tsutils: 3.21.0(typescript@5.9.2)
      typescript: 5.9.2
      zod: 3.25.76
    transitivePeerDependencies:
      - '@types/node'
      - supports-color

  tslib@1.14.1: {}

  tslib@2.8.1: {}

  tsutils@3.21.0(typescript@5.9.2):
    dependencies:
      tslib: 1.14.1
      typescript: 5.9.2

  turbo-darwin-64@2.5.6:
    optional: true

  turbo-darwin-arm64@2.5.6:
    optional: true

  turbo-linux-64@2.5.6:
    optional: true

  turbo-linux-arm64@2.5.6:
    optional: true

  turbo-windows-64@2.5.6:
    optional: true

  turbo-windows-arm64@2.5.6:
    optional: true

  turbo@2.5.6:
    optionalDependencies:
      turbo-darwin-64: 2.5.6
      turbo-darwin-arm64: 2.5.6
      turbo-linux-64: 2.5.6
      turbo-linux-arm64: 2.5.6
      turbo-windows-64: 2.5.6
      turbo-windows-arm64: 2.5.6

  tw-animate-css@1.3.8: {}

  type-check@0.4.0:
    dependencies:
      prelude-ls: 1.2.1

  type-fest@0.21.3: {}

  typed-array-buffer@1.0.3:
    dependencies:
      call-bound: 1.0.4
      es-errors: 1.3.0
      is-typed-array: 1.1.15

  typed-array-byte-length@1.0.3:
    dependencies:
      call-bind: 1.0.8
      for-each: 0.3.5
      gopd: 1.2.0
      has-proto: 1.2.0
      is-typed-array: 1.1.15

  typed-array-byte-offset@1.0.4:
    dependencies:
      available-typed-arrays: 1.0.7
      call-bind: 1.0.8
      for-each: 0.3.5
      gopd: 1.2.0
      has-proto: 1.2.0
      is-typed-array: 1.1.15
      reflect.getprototypeof: 1.0.10

  typed-array-length@1.0.7:
    dependencies:
      call-bind: 1.0.8
      for-each: 0.3.5
      gopd: 1.2.0
      is-typed-array: 1.1.15
      possible-typed-array-names: 1.1.0
      reflect.getprototypeof: 1.0.10

  typescript-eslint@8.40.0(eslint@9.34.0(jiti@2.5.1))(typescript@5.9.2):
    dependencies:
      '@typescript-eslint/eslint-plugin': 8.40.0(@typescript-eslint/parser@8.40.0(eslint@9.34.0(jiti@2.5.1))(typescript@5.9.2))(eslint@9.34.0(jiti@2.5.1))(typescript@5.9.2)
      '@typescript-eslint/parser': 8.40.0(eslint@9.34.0(jiti@2.5.1))(typescript@5.9.2)
      '@typescript-eslint/typescript-estree': 8.40.0(typescript@5.9.2)
      '@typescript-eslint/utils': 8.40.0(eslint@9.34.0(jiti@2.5.1))(typescript@5.9.2)
      eslint: 9.34.0(jiti@2.5.1)
      typescript: 5.9.2
    transitivePeerDependencies:
      - supports-color

  typescript@5.3.3: {}

  typescript@5.9.2: {}

  unbox-primitive@1.1.0:
    dependencies:
      call-bound: 1.0.4
      has-bigints: 1.1.0
      has-symbols: 1.1.0
      which-boxed-primitive: 1.1.1

  undici-types@6.21.0: {}

  universalify@2.0.1: {}

  uri-js@4.4.1:
    dependencies:
      punycode: 2.3.1

  util-deprecate@1.0.2: {}

  vite-node@2.1.9(@types/node@22.15.3)(lightningcss@1.30.1):
    dependencies:
      cac: 6.7.14
      debug: 4.4.1(supports-color@8.1.1)
      es-module-lexer: 1.7.0
      pathe: 1.1.2
      vite: 5.4.20(@types/node@22.15.3)(lightningcss@1.30.1)
    transitivePeerDependencies:
      - '@types/node'
      - less
      - lightningcss
      - sass
      - sass-embedded
      - stylus
      - sugarss
      - supports-color
      - terser

  vite@5.4.20(@types/node@22.15.3)(lightningcss@1.30.1):
    dependencies:
      esbuild: 0.21.5
      postcss: 8.5.6
      rollup: 4.50.1
    optionalDependencies:
      '@types/node': 22.15.3
      fsevents: 2.3.3
      lightningcss: 1.30.1

  vitest@2.1.9(@types/node@22.15.3)(jsdom@26.1.0)(lightningcss@1.30.1):
    dependencies:
      '@vitest/expect': 2.1.9
      '@vitest/mocker': 2.1.9(vite@5.4.20(@types/node@22.15.3)(lightningcss@1.30.1))
      '@vitest/pretty-format': 2.1.9
      '@vitest/runner': 2.1.9
      '@vitest/snapshot': 2.1.9
      '@vitest/spy': 2.1.9
      '@vitest/utils': 2.1.9
      chai: 5.3.3
      debug: 4.4.1(supports-color@8.1.1)
      expect-type: 1.2.2
      magic-string: 0.30.19
      pathe: 1.1.2
      std-env: 3.9.0
      tinybench: 2.9.0
      tinyexec: 0.3.2
      tinypool: 1.1.1
      tinyrainbow: 1.2.0
      vite: 5.4.20(@types/node@22.15.3)(lightningcss@1.30.1)
      vite-node: 2.1.9(@types/node@22.15.3)(lightningcss@1.30.1)
      why-is-node-running: 2.3.0
    optionalDependencies:
      '@types/node': 22.15.3
      jsdom: 26.1.0
    transitivePeerDependencies:
      - less
      - lightningcss
      - msw
      - sass
      - sass-embedded
      - stylus
      - sugarss
      - supports-color
      - terser

  w3c-xmlserializer@5.0.0:
    dependencies:
      xml-name-validator: 5.0.0

  wcwidth@1.0.1:
    dependencies:
      defaults: 1.0.4

  webidl-conversions@3.0.1: {}

  webidl-conversions@7.0.0: {}

  whatwg-encoding@3.1.1:
    dependencies:
      iconv-lite: 0.6.3

  whatwg-mimetype@4.0.0: {}

  whatwg-url@14.2.0:
    dependencies:
      tr46: 5.1.1
      webidl-conversions: 7.0.0

  whatwg-url@5.0.0:
    dependencies:
      tr46: 0.0.3
      webidl-conversions: 3.0.1

  which-boxed-primitive@1.1.1:
    dependencies:
      is-bigint: 1.1.0
      is-boolean-object: 1.2.2
      is-number-object: 1.1.1
      is-string: 1.1.1
      is-symbol: 1.1.1

  which-builtin-type@1.2.1:
    dependencies:
      call-bound: 1.0.4
      function.prototype.name: 1.1.8
      has-tostringtag: 1.0.2
      is-async-function: 2.1.1
      is-date-object: 1.1.0
      is-finalizationregistry: 1.1.1
      is-generator-function: 1.1.0
      is-regex: 1.2.1
      is-weakref: 1.1.1
      isarray: 2.0.5
      which-boxed-primitive: 1.1.1
      which-collection: 1.0.2
      which-typed-array: 1.1.19

  which-collection@1.0.2:
    dependencies:
      is-map: 2.0.3
      is-set: 2.0.3
      is-weakmap: 2.0.2
      is-weakset: 2.0.4

  which-typed-array@1.1.19:
    dependencies:
      available-typed-arrays: 1.0.7
      call-bind: 1.0.8
      call-bound: 1.0.4
      for-each: 0.3.5
      get-proto: 1.0.1
      gopd: 1.2.0
      has-tostringtag: 1.0.2

  which@2.0.2:
    dependencies:
      isexe: 2.0.0

  why-is-node-running@2.3.0:
    dependencies:
      siginfo: 2.0.0
      stackback: 0.0.2

  widest-line@3.1.0:
    dependencies:
      string-width: 4.2.3

  word-wrap@1.2.5: {}

  wordwrap@1.0.0: {}

  wrap-ansi@6.2.0:
    dependencies:
      ansi-styles: 4.3.0
      string-width: 4.2.3
      strip-ansi: 6.0.1

  wrap-ansi@7.0.0:
    dependencies:
      ansi-styles: 4.3.0
      string-width: 4.2.3
      strip-ansi: 6.0.1

  ws@8.18.3: {}

  xml-name-validator@5.0.0: {}

  xmlchars@2.2.0: {}

  yallist@5.0.0: {}

  yocto-queue@0.1.0: {}

<<<<<<< HEAD
  zod@3.25.76: {}

=======
>>>>>>> 048cedf9
  zod@4.1.9: {}<|MERGE_RESOLUTION|>--- conflicted
+++ resolved
@@ -3013,12 +3013,11 @@
     resolution: {integrity: sha512-rVksvsnNCdJ/ohGc6xgPwyN8eheCxsiLM8mxuE/t/mOVqJewPuO1miLpTHQiRgTKCLexL4MeAFVagts7HmNZ2Q==}
     engines: {node: '>=10'}
 
-<<<<<<< HEAD
+
   zod@3.25.76:
     resolution: {integrity: sha512-gzUt/qt81nXsFGKIFcC3YnfEAx5NkunCfnDlvuBSSFS02bcXu4Lmea0AFIUwbLWxWPx3d9p8S5QoaujKcNQxcQ==}
 
-=======
->>>>>>> 048cedf9
+
   zod@4.1.9:
     resolution: {integrity: sha512-HI32jTq0AUAC125z30E8bQNz0RQ+9Uc+4J7V97gLYjZVKRjeydPgGt6dvQzFrav7MYOUGFqqOGiHpA/fdbd0cQ==}
 
@@ -5859,9 +5858,8 @@
 
   yocto-queue@0.1.0: {}
 
-<<<<<<< HEAD
+
   zod@3.25.76: {}
 
-=======
->>>>>>> 048cedf9
+
   zod@4.1.9: {}